--- conflicted
+++ resolved
@@ -94,11 +94,7 @@
      {
          cv::Mat rgbIntImg;
          normalisedImage.convertTo(rgbIntImg, CV_8UC3);
-<<<<<<< HEAD
-         cv::cvtColor(rgbIntImg, intGrayImage, cv::COLOR_BGR2GRAY);
-=======
          cvtColor(rgbIntImg, intGrayImage, cv::COLOR_BGR2GRAY);
->>>>>>> 7703b63c
      }
 
      // get histogram density probability in order to cut values under above edges limits (here 5-95%)... usefull for HDR pixel errors cancellation
