--- conflicted
+++ resolved
@@ -11,7 +11,6 @@
 #include "opencv2/core/core.hpp"
 #include "opencv2/gpu/gpu.hpp"
 
-<<<<<<< HEAD
 #ifdef HAVE_TBB
 #  include "tbb/tbb_stddef.h"
 #  if TBB_VERSION_MAJOR*100 + TBB_VERSION_MINOR >= 202
@@ -24,10 +23,7 @@
 #  endif
 #endif
 
-#if !defined(HAVE_CUDA) || !defined(HAVE_TBB)
-=======
 #if !defined(HAVE_CUDA) || !defined(HAVE_TBB) || defined(__arm__)
->>>>>>> 4cf7a963
 
 int main()
 {
