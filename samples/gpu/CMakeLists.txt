--- conflicted
+++ resolved
@@ -1,15 +1,10 @@
 SET(OPENCV_GPU_SAMPLES_REQUIRED_DEPS opencv_core opencv_flann opencv_imgproc opencv_highgui
                                      opencv_ml opencv_video opencv_objdetect opencv_features2d
                                      opencv_calib3d opencv_legacy opencv_contrib opencv_gpu
-<<<<<<< HEAD
                                      opencv_nonfree opencv_softcascade opencv_superres
                                      opencv_gpuarithm opencv_gpufilters opencv_gpuwarping opencv_gpuimgproc
                                      opencv_gpufeatures2d opencv_gpuoptflow opencv_gpubgsegm
                                      opencv_gpustereo opencv_gpulegacy)
-
-=======
-                                     opencv_superres)
->>>>>>> bed3512d
 ocv_check_dependencies(${OPENCV_GPU_SAMPLES_REQUIRED_DEPS})
 
 if(BUILD_EXAMPLES AND OCV_DEPENDENCIES_FOUND)
@@ -39,7 +34,7 @@
   if(HAVE_OPENCL)
     ocv_include_directories("${OpenCV_SOURCE_DIR}/modules/ocl/include")
   endif()
-  
+
   if(CMAKE_COMPILER_IS_GNUCXX AND NOT ENABLE_NOISY_WARNINGS)
     set(CMAKE_C_FLAGS "${CMAKE_C_FLAGS} -Wno-unused-function")
   endif()
@@ -62,7 +57,7 @@
     if(HAVE_OPENCL)
       target_link_libraries(${the_target} opencv_ocl)
     endif()
-    
+
     set_target_properties(${the_target} PROPERTIES
       OUTPUT_NAME "${project}-example-${name}"
       PROJECT_LABEL "(EXAMPLE_${project_upper}) ${name}")
@@ -95,4 +90,4 @@
   install(FILES ${install_list}
           DESTINATION share/OpenCV/samples/${project}
           PERMISSIONS OWNER_READ GROUP_READ WORLD_READ)
-endif()
+endif()