/*M///////////////////////////////////////////////////////////////////////////////////////
//
//  IMPORTANT: READ BEFORE DOWNLOADING, COPYING, INSTALLING OR USING.
//
//  By downloading, copying, installing or using the software you agree to this license.
//  If you do not agree to this license, do not download, install,
//  copy or use the software.
//
//
//                           License Agreement
//                For Open Source Computer Vision Library
//
// Copyright (C) 2000-2008, Intel Corporation, all rights reserved.
// Copyright (C) 2009, Willow Garage Inc., all rights reserved.
// Third party copyrights are property of their respective owners.
//
// Redistribution and use in source and binary forms, with or without modification,
// are permitted provided that the following conditions are met:
//
//   * Redistribution's of source code must retain the above copyright notice,
//     this list of conditions and the following disclaimer.
//
//   * Redistribution's in binary form must reproduce the above copyright notice,
//     this list of conditions and the following disclaimer in the documentation
//     and/or other materials provided with the distribution.
//
//   * The name of the copyright holders may not be used to endorse or promote products
//     derived from this software without specific prior written permission.
//
// This software is provided by the copyright holders and contributors "as is" and
// any express or implied warranties, including, but not limited to, the implied
// warranties of merchantability and fitness for a particular purpose are disclaimed.
// In no event shall the Intel Corporation or contributors be liable for any direct,
// indirect, incidental, special, exemplary, or consequential damages
// (including, but not limited to, procurement of substitute goods or services;
// loss of use, data, or profits; or business interruption) however caused
// and on any theory of liability, whether in contract, strict liability,
// or tort (including negligence or otherwise) arising in any way out of
// the use of this software, even if advised of the possibility of such damage.
//
//M*/

/****************************************************************************************\
    A part of the file implements TIFF reader on base of libtiff library
    (see otherlibs/_graphics/readme.txt for copyright notice)
\****************************************************************************************/

#include "precomp.hpp"

#ifdef HAVE_TIFF
#include <opencv2/core/utils/logger.hpp>

#include "grfmt_tiff.hpp"
#include <limits>

// TODO FIXIT Conflict declarations for common types like int64/uint64
namespace tiff_dummy_namespace {
#include "tiff.h"
#include "tiffio.h"
}
using namespace tiff_dummy_namespace;

namespace cv
{

#define CV_TIFF_CHECK_CALL(call) \
    if (0 == (call)) { \
        CV_LOG_WARNING(NULL, "OpenCV TIFF(line " << __LINE__ << "): failed " #call); \
        CV_Error(Error::StsError, "OpenCV TIFF: failed " #call); \
    }

#define CV_TIFF_CHECK_CALL_INFO(call) \
    if (0 == (call)) { \
        CV_LOG_INFO(NULL, "OpenCV TIFF(line " << __LINE__ << "): failed optional call: " #call ", ignoring"); \
    }

#define CV_TIFF_CHECK_CALL_DEBUG(call) \
    if (0 == (call)) { \
        CV_LOG_DEBUG(NULL, "OpenCV TIFF(line " << __LINE__ << "): failed optional call: " #call ", ignoring"); \
    }

static void cv_tiffCloseHandle(void* handle)
{
    TIFFClose((TIFF*)handle);
}

static void cv_tiffErrorHandler(const char* module, const char* fmt, va_list ap)
{
    if (cv::utils::logging::getLogLevel() < cv::utils::logging::LOG_LEVEL_DEBUG)
        return;
    // TODO cv::vformat() with va_list parameter
    fprintf(stderr, "OpenCV TIFF: ");
    if (module != NULL)
        fprintf(stderr, "%s: ", module);
    fprintf(stderr, "Warning, ");
    vfprintf(stderr, fmt, ap);
    fprintf(stderr, ".\n");
}

static bool cv_tiffSetErrorHandler_()
{
    TIFFSetErrorHandler(cv_tiffErrorHandler);
    TIFFSetWarningHandler(cv_tiffErrorHandler);
    return true;
}

static bool cv_tiffSetErrorHandler()
{
    static bool v = cv_tiffSetErrorHandler_();
    return v;
}

static const char fmtSignTiffII[] = "II\x2a\x00";
static const char fmtSignTiffMM[] = "MM\x00\x2a";

TiffDecoder::TiffDecoder()
{
    m_hdr = false;
    m_buf_supported = true;
    m_buf_pos = 0;
}


void TiffDecoder::close()
{
    m_tif.release();
}

TiffDecoder::~TiffDecoder()
{
    close();
}

size_t TiffDecoder::signatureLength() const
{
    return 4;
}

bool TiffDecoder::checkSignature( const String& signature ) const
{
    return signature.size() >= 4 &&
        (memcmp(signature.c_str(), fmtSignTiffII, 4) == 0 ||
        memcmp(signature.c_str(), fmtSignTiffMM, 4) == 0);
}

int TiffDecoder::normalizeChannelsNumber(int channels) const
{
    CV_Assert(channels <= 4);
    return channels > 4 ? 4 : channels;
}

ImageDecoder TiffDecoder::newDecoder() const
{
    cv_tiffSetErrorHandler();
    return makePtr<TiffDecoder>();
}

class TiffDecoderBufHelper
{
    Mat& m_buf;
    size_t& m_buf_pos;
public:
    TiffDecoderBufHelper(Mat& buf, size_t& buf_pos) :
        m_buf(buf), m_buf_pos(buf_pos)
    {}
    static tmsize_t read( thandle_t handle, void* buffer, tmsize_t n )
    {
        TiffDecoderBufHelper *helper = reinterpret_cast<TiffDecoderBufHelper*>(handle);
        const Mat& buf = helper->m_buf;
        const tmsize_t size = buf.cols*buf.rows*buf.elemSize();
        tmsize_t pos = helper->m_buf_pos;
        if ( n > (size - pos) )
        {
            n = size - pos;
        }
        memcpy(buffer, buf.ptr() + pos, n);
        helper->m_buf_pos += n;
        return n;
    }

    static tmsize_t write( thandle_t /*handle*/, void* /*buffer*/, tmsize_t /*n*/ )
    {
        // Not used for decoding.
        return 0;
    }

    static toff_t seek( thandle_t handle, toff_t offset, int whence )
    {
        TiffDecoderBufHelper *helper = reinterpret_cast<TiffDecoderBufHelper*>(handle);
        const Mat& buf = helper->m_buf;
        const toff_t size = buf.cols*buf.rows*buf.elemSize();
        toff_t new_pos = helper->m_buf_pos;
        switch (whence)
        {
            case SEEK_SET:
                new_pos = offset;
                break;
            case SEEK_CUR:
                new_pos += offset;
                break;
            case SEEK_END:
                new_pos = size + offset;
                break;
        }
        new_pos = std::min(new_pos, size);
        helper->m_buf_pos = (size_t)new_pos;
        return new_pos;
    }

    static int map( thandle_t handle, void** base, toff_t* size )
    {
        TiffDecoderBufHelper *helper = reinterpret_cast<TiffDecoderBufHelper*>(handle);
        Mat& buf = helper->m_buf;
        *base = buf.ptr();
        *size = buf.cols*buf.rows*buf.elemSize();
        return 0;
    }

    static toff_t size( thandle_t handle )
    {
        TiffDecoderBufHelper *helper = reinterpret_cast<TiffDecoderBufHelper*>(handle);
        const Mat& buf = helper->m_buf;
        return buf.cols*buf.rows*buf.elemSize();
    }

    static int close( thandle_t handle )
    {
        TiffDecoderBufHelper *helper = reinterpret_cast<TiffDecoderBufHelper*>(handle);
        delete helper;
        return 0;
    }
};

bool TiffDecoder::readHeader()
{
    bool result = false;

    TIFF* tif = static_cast<TIFF*>(m_tif.get());
    if (!tif)
    {
        // TIFFOpen() mode flags are different to fopen().  A 'b' in mode "rb" has no effect when reading.
        // http://www.remotesensing.org/libtiff/man/TIFFOpen.3tiff.html
        if ( !m_buf.empty() )
        {
            m_buf_pos = 0;
            TiffDecoderBufHelper* buf_helper = new TiffDecoderBufHelper(this->m_buf, this->m_buf_pos);
            tif = TIFFClientOpen( "", "r", reinterpret_cast<thandle_t>(buf_helper), &TiffDecoderBufHelper::read,
                                  &TiffDecoderBufHelper::write, &TiffDecoderBufHelper::seek,
                                  &TiffDecoderBufHelper::close, &TiffDecoderBufHelper::size,
                                  &TiffDecoderBufHelper::map, /*unmap=*/0 );
            if (!tif)
                delete buf_helper;
        }
        else
        {
            tif = TIFFOpen(m_filename.c_str(), "r");
        }
        if (tif)
            m_tif.reset(tif, cv_tiffCloseHandle);
        else
            m_tif.release();
    }

    if (tif)
    {
        uint32 wdth = 0, hght = 0;
        uint16 photometric = 0;

        CV_TIFF_CHECK_CALL(TIFFGetField(tif, TIFFTAG_IMAGEWIDTH, &wdth));
        CV_TIFF_CHECK_CALL(TIFFGetField(tif, TIFFTAG_IMAGELENGTH, &hght));
        CV_TIFF_CHECK_CALL(TIFFGetField(tif, TIFFTAG_PHOTOMETRIC, &photometric));

        {
            bool isGrayScale = photometric == PHOTOMETRIC_MINISWHITE || photometric == PHOTOMETRIC_MINISBLACK;
            uint16 bpp = 8, ncn = isGrayScale ? 1 : 3;
            CV_TIFF_CHECK_CALL(TIFFGetField(tif, TIFFTAG_BITSPERSAMPLE, &bpp));
            CV_TIFF_CHECK_CALL_DEBUG(TIFFGetField(tif, TIFFTAG_SAMPLESPERPIXEL, &ncn));

            m_width = wdth;
            m_height = hght;
            if (ncn == 3 && photometric == PHOTOMETRIC_LOGLUV)
            {
                m_type = CV_32FC3;
                m_hdr = true;
                return true;
            }
            m_hdr = false;

            if( bpp > 8 &&
               ((photometric > 2) ||
                (ncn != 1 && ncn != 3 && ncn != 4)))
                bpp = 8;

            int wanted_channels = normalizeChannelsNumber(ncn);
            switch(bpp)
            {
                case 1:
                    m_type = CV_MAKETYPE(CV_8U, !isGrayScale ? wanted_channels : 1);
                    result = true;
                    break;
                case 8:
                    m_type = CV_MAKETYPE(CV_8U, !isGrayScale ? wanted_channels : 1);
                    result = true;
                    break;
                case 16:
                    m_type = CV_MAKETYPE(CV_16U, !isGrayScale ? wanted_channels : 1);
                    result = true;
                    break;
                case 32:
                    m_type = CV_MAKETYPE(CV_32F, wanted_channels);
                    result = true;
                    break;
                case 64:
                    m_type = CV_MAKETYPE(CV_64F, wanted_channels);
                    result = true;
                    break;
            default:
                CV_Error(cv::Error::StsError, "Invalid bitsperpixel value read from TIFF header! Must be 1, 8, 16, 32 or 64.");
            }
        }
    }

    if( !result )
        close();

    return result;
}

bool TiffDecoder::nextPage()
{
    // Prepare the next page, if any.
    return !m_tif.empty() &&
           TIFFReadDirectory(static_cast<TIFF*>(m_tif.get())) &&
           readHeader();
}

bool  TiffDecoder::readData( Mat& img )
{
    int type_ = img.type();
    int depth = CV_MAT_DEPTH(type_);

    CV_Assert(!m_tif.empty());
    TIFF* tif = (TIFF*)m_tif.get();

    uint16 photometric = (uint16)-1;
    CV_TIFF_CHECK_CALL(TIFFGetField(tif, TIFFTAG_PHOTOMETRIC, &photometric));

    if (m_hdr && depth >= CV_32F)
    {
        CV_TIFF_CHECK_CALL(TIFFSetField(tif, TIFFTAG_SGILOGDATAFMT, SGILOGDATAFMT_FLOAT));
    }

    bool color = img.channels() > 1;

    CV_CheckType(type_, depth == CV_8U || depth == CV_16U || depth == CV_32F || depth == CV_64F, "");

    if (m_width && m_height)
    {
        int is_tiled = TIFFIsTiled(tif) != 0;
        bool isGrayScale = photometric == PHOTOMETRIC_MINISWHITE || photometric == PHOTOMETRIC_MINISBLACK;
        uint16 bpp = 8, ncn = isGrayScale ? 1 : 3;
        CV_TIFF_CHECK_CALL(TIFFGetField(tif, TIFFTAG_BITSPERSAMPLE, &bpp));
        CV_TIFF_CHECK_CALL_DEBUG(TIFFGetField(tif, TIFFTAG_SAMPLESPERPIXEL, &ncn));
        uint16 img_orientation = ORIENTATION_TOPLEFT;
        CV_TIFF_CHECK_CALL_DEBUG(TIFFGetField(tif, TIFFTAG_ORIENTATION, &img_orientation));
        bool vert_flip = (img_orientation == ORIENTATION_BOTRIGHT) || (img_orientation == ORIENTATION_RIGHTBOT) ||
                         (img_orientation == ORIENTATION_BOTLEFT) || (img_orientation == ORIENTATION_LEFTBOT);
        const int bitsPerByte = 8;
        int dst_bpp = (int)(img.elemSize1() * bitsPerByte);
        int wanted_channels = normalizeChannelsNumber(img.channels());

        if (dst_bpp == 8)
        {
            char errmsg[1024];
            if (!TIFFRGBAImageOK(tif, errmsg))
            {
                CV_LOG_WARNING(NULL, "OpenCV TIFF: TIFFRGBAImageOK: " << errmsg);
                close();
                return false;
            }
        }

        uint32 tile_width0 = m_width, tile_height0 = 0;

        if (is_tiled)
        {
            CV_TIFF_CHECK_CALL(TIFFGetField(tif, TIFFTAG_TILEWIDTH, &tile_width0));
            CV_TIFF_CHECK_CALL(TIFFGetField(tif, TIFFTAG_TILELENGTH, &tile_height0));
        }
        else
        {
            // optional
            CV_TIFF_CHECK_CALL_DEBUG(TIFFGetField(tif, TIFFTAG_ROWSPERSTRIP, &tile_height0));
        }

        {
            if (tile_width0 == 0)
                tile_width0 = m_width;

            if (tile_height0 == 0 ||
                    (!is_tiled && tile_height0 == std::numeric_limits<uint32>::max()) )
                tile_height0 = m_height;

            if (dst_bpp == 8)
            {
                // we will use TIFFReadRGBA* functions, so allocate temporary buffer for 32bit RGBA
                bpp = 8;
                ncn = 4;
            }
            else if (dst_bpp == 32 || dst_bpp == 64)
            {
                CV_Assert(ncn == img.channels());
                CV_TIFF_CHECK_CALL(TIFFSetField(tif, TIFFTAG_SAMPLEFORMAT, SAMPLEFORMAT_IEEEFP));
            }
            const size_t buffer_size = (bpp / bitsPerByte) * ncn * tile_height0 * tile_width0;
            AutoBuffer<uchar> _buffer(buffer_size);
            uchar* buffer = _buffer.data();
            ushort* buffer16 = (ushort*)buffer;
            int tileidx = 0;

            for (int y = 0; y < m_height; y += (int)tile_height0)
            {
                int tile_height = std::min((int)tile_height0, m_height - y);

                const int img_y = vert_flip ? m_height - y - tile_height : y;

                for(int x = 0; x < m_width; x += (int)tile_width0, tileidx++)
                {
                    int tile_width = std::min((int)tile_width0, m_width - x);

                    switch (dst_bpp)
                    {
                        case 8:
                        {
                            uchar* bstart = buffer;
                            if (!is_tiled)
                            {
                                CV_TIFF_CHECK_CALL(TIFFReadRGBAStrip(tif, y, (uint32*)buffer));
                            }
                            else
                            {
                                CV_TIFF_CHECK_CALL(TIFFReadRGBATile(tif, x, y, (uint32*)buffer));
                                // Tiles fill the buffer from the bottom up
                                bstart += (tile_height0 - tile_height) * tile_width0 * 4;
                            }

                            for (int i = 0; i < tile_height; i++)
                            {
                                if (color)
                                {
                                    if (wanted_channels == 4)
                                    {
<<<<<<< HEAD
                                        icvCvt_BGRA2RGBA_8u_C4R( bstart + i*tile_width0*4, 0,
                                                             data + x*4 + img.step*(tile_height - i - 1), 0,
                                                             Size(tile_width,1) );
                                    }
                                    else
                                    {
                                        icvCvt_BGRA2BGR_8u_C4C3R( bstart + i*tile_width0*4, 0,
                                                             data + x*3 + img.step*(tile_height - i - 1), 0,
                                                             Size(tile_width,1), 2 );
=======
                                        icvCvt_BGRA2RGBA_8u_C4R(bstart + i*tile_width0*4, 0,
                                                img.ptr(img_y + tile_height - i - 1, x), 0,
                                                Size(tile_width, 1) );
                                    }
                                    else
                                    {
                                        icvCvt_BGRA2BGR_8u_C4C3R(bstart + i*tile_width0*4, 0,
                                                img.ptr(img_y + tile_height - i - 1, x), 0,
                                                Size(tile_width, 1), 2);
>>>>>>> 1fb93b62
                                    }
                                }
                                else
                                {
                                    icvCvt_BGRA2Gray_8u_C4C1R( bstart + i*tile_width0*4, 0,
<<<<<<< HEAD
                                                              data + x + img.step*(tile_height - i - 1), 0,
                                                              Size(tile_width,1), 2 );
=======
                                            img.ptr(img_y + tile_height - i - 1, x), 0,
                                            Size(tile_width, 1), 2);
                                }
                            }
>>>>>>> 1fb93b62
                            break;
                        }

                        case 16:
                        {
                            if (!is_tiled)
                            {
                                CV_TIFF_CHECK_CALL((int)TIFFReadEncodedStrip(tif, tileidx, (uint32*)buffer, buffer_size) >= 0);
                            }
                            else
                            {
                                CV_TIFF_CHECK_CALL((int)TIFFReadEncodedTile(tif, tileidx, (uint32*)buffer, buffer_size) >= 0);
                            }

                            for (int i = 0; i < tile_height; i++)
                            {
                                if (color)
                                {
                                    if (ncn == 1)
                                    {
                                        icvCvt_Gray2BGR_16u_C1C3R(buffer16 + i*tile_width0*ncn, 0,
<<<<<<< HEAD
                                                                  (ushort*)(data + img.step*i) + x*3, 0,
                                                                  Size(tile_width,1) );
=======
                                                img.ptr<ushort>(img_y + i, x), 0,
                                                Size(tile_width, 1));
>>>>>>> 1fb93b62
                                    }
                                    else if (ncn == 3)
                                    {
                                        icvCvt_RGB2BGR_16u_C3R(buffer16 + i*tile_width0*ncn, 0,
<<<<<<< HEAD
                                                               (ushort*)(data + img.step*i) + x*3, 0,
                                                               Size(tile_width,1) );
=======
                                                img.ptr<ushort>(img_y + i, x), 0,
                                                Size(tile_width, 1));
>>>>>>> 1fb93b62
                                    }
                                    else if (ncn == 4)
                                    {
                                        if (wanted_channels == 4)
                                        {
                                            icvCvt_BGRA2RGBA_16u_C4R(buffer16 + i*tile_width0*ncn, 0,
<<<<<<< HEAD
                                                (ushort*)(data + img.step*i) + x * 4, 0,
=======
                                                img.ptr<ushort>(img_y + i, x), 0,
>>>>>>> 1fb93b62
                                                Size(tile_width, 1));
                                        }
                                        else
                                        {
                                            icvCvt_BGRA2BGR_16u_C4C3R(buffer16 + i*tile_width0*ncn, 0,
<<<<<<< HEAD
                                                (ushort*)(data + img.step*i) + x * 3, 0,
=======
                                                img.ptr<ushort>(img_y + i, x), 0,
>>>>>>> 1fb93b62
                                                Size(tile_width, 1), 2);
                                        }
                                    }
                                    else
                                    {
                                        icvCvt_BGRA2BGR_16u_C4C3R(buffer16 + i*tile_width0*ncn, 0,
<<<<<<< HEAD
                                                               (ushort*)(data + img.step*i) + x*3, 0,
                                                               Size(tile_width,1), 2 );
=======
                                                img.ptr<ushort>(img_y + i, x), 0,
                                                Size(tile_width, 1), 2);
>>>>>>> 1fb93b62
                                    }
                                }
                                else
                                {
                                    if( ncn == 1 )
                                    {
                                        memcpy(img.ptr<ushort>(img_y + i, x),
                                               buffer16 + i*tile_width0*ncn,
                                               tile_width*sizeof(ushort));
                                    }
                                    else
                                    {
                                        icvCvt_BGRA2Gray_16u_CnC1R(buffer16 + i*tile_width0*ncn, 0,
<<<<<<< HEAD
                                                               (ushort*)(data + img.step*i) + x, 0,
                                                               Size(tile_width,1), ncn, 2 );
=======
                                                img.ptr<ushort>(img_y + i, x), 0,
                                                Size(tile_width, 1), ncn, 2);
>>>>>>> 1fb93b62
                                    }
                                }
                            }
                            break;
                        }

                        case 32:
                        case 64:
                        {
                            if( !is_tiled )
                            {
                                CV_TIFF_CHECK_CALL((int)TIFFReadEncodedStrip(tif, tileidx, buffer, buffer_size) >= 0);
                            }
                            else
                            {
                                CV_TIFF_CHECK_CALL((int)TIFFReadEncodedTile(tif, tileidx, buffer, buffer_size) >= 0);
                            }

                            Mat m_tile(Size(tile_width0, tile_height0), CV_MAKETYPE((dst_bpp == 32) ? CV_32F : CV_64F, ncn), buffer);
                            Rect roi_tile(0, 0, tile_width, tile_height);
                            Rect roi_img(x, img_y, tile_width, tile_height);
                            if (!m_hdr && ncn == 3)
                                cvtColor(m_tile(roi_tile), img(roi_img), COLOR_RGB2BGR);
                            else if (!m_hdr && ncn == 4)
                                cvtColor(m_tile(roi_tile), img(roi_img), COLOR_RGBA2BGRA);
                            else
                                m_tile(roi_tile).copyTo(img(roi_img));
                            break;
                        }
                        default:
                        {
                            CV_Assert(0 && "OpenCV TIFF: unsupported depth");
                        }
                    }  // switch (dst_bpp)
                }  // for x
            }  // for y
        }
    }

    if (m_hdr && depth >= CV_32F)
    {
        CV_Assert(photometric == PHOTOMETRIC_LOGLUV);
        cvtColor(img, img, COLOR_XYZ2BGR);
    }
    return true;
}

//////////////////////////////////////////////////////////////////////////////////////////

TiffEncoder::TiffEncoder()
{
    m_description = "TIFF Files (*.tiff;*.tif)";
    m_buf_supported = true;
}

TiffEncoder::~TiffEncoder()
{
}

ImageEncoder TiffEncoder::newEncoder() const
{
    return makePtr<TiffEncoder>();
}

bool TiffEncoder::isFormatSupported( int depth ) const
{
    return depth == CV_8U || depth == CV_16U || depth == CV_32F || depth == CV_64F;
}

void  TiffEncoder::writeTag( WLByteStream& strm, TiffTag tag,
                             TiffFieldType fieldType,
                             int count, int value )
{
    strm.putWord( tag );
    strm.putWord( fieldType );
    strm.putDWord( count );
    strm.putDWord( value );
}

class TiffEncoderBufHelper
{
public:

    TiffEncoderBufHelper(std::vector<uchar> *buf)
            : m_buf(buf), m_buf_pos(0)
    {}

    TIFF* open ()
    {
        // do NOT put "wb" as the mode, because the b means "big endian" mode, not "binary" mode.
        // http://www.remotesensing.org/libtiff/man/TIFFOpen.3tiff.html
        return TIFFClientOpen( "", "w", reinterpret_cast<thandle_t>(this), &TiffEncoderBufHelper::read,
                               &TiffEncoderBufHelper::write, &TiffEncoderBufHelper::seek,
                               &TiffEncoderBufHelper::close, &TiffEncoderBufHelper::size,
                               /*map=*/0, /*unmap=*/0 );
    }

    static tmsize_t read( thandle_t /*handle*/, void* /*buffer*/, tmsize_t /*n*/ )
    {
        // Not used for encoding.
        return 0;
    }

    static tmsize_t write( thandle_t handle, void* buffer, tmsize_t n )
    {
        TiffEncoderBufHelper *helper = reinterpret_cast<TiffEncoderBufHelper*>(handle);
        size_t begin = (size_t)helper->m_buf_pos;
        size_t end = begin + n;
        if ( helper->m_buf->size() < end )
        {
            helper->m_buf->resize(end);
        }
        memcpy(&(*helper->m_buf)[begin], buffer, n);
        helper->m_buf_pos = end;
        return n;
    }

    static toff_t seek( thandle_t handle, toff_t offset, int whence )
    {
        TiffEncoderBufHelper *helper = reinterpret_cast<TiffEncoderBufHelper*>(handle);
        const toff_t size = helper->m_buf->size();
        toff_t new_pos = helper->m_buf_pos;
        switch (whence)
        {
            case SEEK_SET:
                new_pos = offset;
                break;
            case SEEK_CUR:
                new_pos += offset;
                break;
            case SEEK_END:
                new_pos = size + offset;
                break;
        }
        helper->m_buf_pos = new_pos;
        return new_pos;
    }

    static toff_t size( thandle_t handle )
    {
        TiffEncoderBufHelper *helper = reinterpret_cast<TiffEncoderBufHelper*>(handle);
        return helper->m_buf->size();
    }

    static int close( thandle_t /*handle*/ )
    {
        // Do nothing.
        return 0;
    }

private:

    std::vector<uchar>* m_buf;
    toff_t m_buf_pos;
};

static bool readParam(const std::vector<int>& params, int key, int& value)
{
    for (size_t i = 0; i + 1 < params.size(); i += 2)
    {
        if (params[i] == key)
        {
            value = params[i + 1];
            return true;
        }
    }
    return false;
}

bool TiffEncoder::writeLibTiff( const std::vector<Mat>& img_vec, const std::vector<int>& params)
{
    // do NOT put "wb" as the mode, because the b means "big endian" mode, not "binary" mode.
    // http://www.remotesensing.org/libtiff/man/TIFFOpen.3tiff.html
    TIFF* tif = NULL;

    TiffEncoderBufHelper buf_helper(m_buf);
    if ( m_buf )
    {
        tif = buf_helper.open();
    }
    else
    {
        tif = TIFFOpen(m_filename.c_str(), "w");
    }
    if (!tif)
    {
        return false;
    }
    cv::Ptr<void> tif_cleanup(tif, cv_tiffCloseHandle);

    //Settings that matter to all images
    int compression = COMPRESSION_LZW;
    int predictor = PREDICTOR_HORIZONTAL;
    int resUnit = -1, dpiX = -1, dpiY = -1;

    readParam(params, IMWRITE_TIFF_COMPRESSION, compression);
    readParam(params, TIFFTAG_PREDICTOR, predictor);
    readParam(params, IMWRITE_TIFF_RESUNIT, resUnit);
    readParam(params, IMWRITE_TIFF_XDPI, dpiX);
    readParam(params, IMWRITE_TIFF_YDPI, dpiY);

    //Iterate through each image in the vector and write them out as Tiff directories
    for (size_t page = 0; page < img_vec.size(); page++)
    {
        const Mat& img = img_vec[page];
        int channels = img.channels();
        int width = img.cols, height = img.rows;
        int type = img.type();
        int depth = CV_MAT_DEPTH(type);
        CV_CheckType(type, depth == CV_8U || depth == CV_16U || depth == CV_32F || depth == CV_64F, "");
        CV_CheckType(type, channels >= 1 && channels <= 4, "");

        CV_TIFF_CHECK_CALL(TIFFSetField(tif, TIFFTAG_IMAGEWIDTH, width));
        CV_TIFF_CHECK_CALL(TIFFSetField(tif, TIFFTAG_IMAGELENGTH, height));

        if (img_vec.size() > 1)
        {
            CV_TIFF_CHECK_CALL(TIFFSetField(tif, TIFFTAG_SUBFILETYPE, FILETYPE_PAGE));
            CV_TIFF_CHECK_CALL(TIFFSetField(tif, TIFFTAG_PAGENUMBER, page, img_vec.size()));
        }

        int compression_param = -1;  // OPENCV_FUTURE
        if (type == CV_32FC3 && (!readParam(params, IMWRITE_TIFF_COMPRESSION, compression_param) || compression_param == COMPRESSION_SGILOG))
        {
            if (!write_32FC3_SGILOG(img, tif))
                return false;
            continue;
        }

        int page_compression = compression;

        int bitsPerChannel = -1;
        switch (depth)
        {
            case CV_8U:
            {
                bitsPerChannel = 8;
                break;
            }
            case CV_16U:
            {
                bitsPerChannel = 16;
                break;
            }
            case CV_32F:
            {
                bitsPerChannel = 32;
                page_compression = COMPRESSION_NONE;
                break;
            }
            case CV_64F:
            {
                bitsPerChannel = 64;
                page_compression = COMPRESSION_NONE;
                break;
            }
            default:
            {
                return false;
            }
        }

        const int bitsPerByte = 8;
        size_t fileStep = (width * channels * bitsPerChannel) / bitsPerByte;

        int rowsPerStrip = (int)((1 << 13) / fileStep);
        readParam(params, TIFFTAG_ROWSPERSTRIP, rowsPerStrip);
        rowsPerStrip = std::max(1, std::min(height, rowsPerStrip));

        int colorspace = channels > 1 ? PHOTOMETRIC_RGB : PHOTOMETRIC_MINISBLACK;

        CV_TIFF_CHECK_CALL(TIFFSetField(tif, TIFFTAG_BITSPERSAMPLE, bitsPerChannel));
        CV_TIFF_CHECK_CALL(TIFFSetField(tif, TIFFTAG_COMPRESSION, page_compression));
        CV_TIFF_CHECK_CALL(TIFFSetField(tif, TIFFTAG_PHOTOMETRIC, colorspace));
        CV_TIFF_CHECK_CALL(TIFFSetField(tif, TIFFTAG_SAMPLESPERPIXEL, channels));
        CV_TIFF_CHECK_CALL(TIFFSetField(tif, TIFFTAG_PLANARCONFIG, PLANARCONFIG_CONTIG));
        CV_TIFF_CHECK_CALL(TIFFSetField(tif, TIFFTAG_ROWSPERSTRIP, rowsPerStrip));

        CV_TIFF_CHECK_CALL(TIFFSetField(tif, TIFFTAG_SAMPLEFORMAT, depth >= CV_32F ? SAMPLEFORMAT_IEEEFP : SAMPLEFORMAT_UINT));

        if (page_compression != COMPRESSION_NONE)
        {
            CV_TIFF_CHECK_CALL(TIFFSetField(tif, TIFFTAG_PREDICTOR, predictor));
        }

        if (resUnit >= RESUNIT_NONE && resUnit <= RESUNIT_CENTIMETER)
        {
            CV_TIFF_CHECK_CALL(TIFFSetField(tif, TIFFTAG_RESOLUTIONUNIT, resUnit));
        }
        if (dpiX >= 0)
        {
            CV_TIFF_CHECK_CALL(TIFFSetField(tif, TIFFTAG_XRESOLUTION, (float)dpiX));
        }
        if (dpiY >= 0)
        {
            CV_TIFF_CHECK_CALL(TIFFSetField(tif, TIFFTAG_YRESOLUTION, (float)dpiY));
        }

        // row buffer, because TIFFWriteScanline modifies the original data!
        size_t scanlineSize = TIFFScanlineSize(tif);
        AutoBuffer<uchar> _buffer(scanlineSize + 32);
        uchar* buffer = _buffer.data(); CV_DbgAssert(buffer);
        Mat m_buffer(Size(width, 1), CV_MAKETYPE(depth, channels), buffer, (size_t)scanlineSize);

        for (int y = 0; y < height; ++y)
        {
            switch (channels)
            {
                case 1:
                {
                    memcpy(buffer, img.ptr(y), scanlineSize);
                    break;
                }

                case 3:
                {
<<<<<<< HEAD
                    if (depth == CV_8U)
                        icvCvt_BGR2RGB_8u_C3R( img.ptr(y), 0, buffer, 0, Size(width, 1));
                    else
                        icvCvt_BGR2RGB_16u_C3R( img.ptr<ushort>(y), 0, (ushort*)buffer, 0, Size(width, 1));
=======
                    cvtColor(img(Rect(0, y, width, 1)), (const Mat&)m_buffer, COLOR_BGR2RGB);
>>>>>>> 1fb93b62
                    break;
                }

                case 4:
                {
<<<<<<< HEAD
                    if (depth == CV_8U)
                        icvCvt_BGRA2RGBA_8u_C4R( img.ptr(y), 0, buffer, 0, Size(width, 1));
                    else
                        icvCvt_BGRA2RGBA_16u_C4R( img.ptr<ushort>(y), 0, (ushort*)buffer, 0, Size(width, 1));
=======
                    cvtColor(img(Rect(0, y, width, 1)), (const Mat&)m_buffer, COLOR_BGRA2RGBA);
>>>>>>> 1fb93b62
                    break;
                }

                default:
                {
                    CV_Assert(0);
                }
            }

            CV_TIFF_CHECK_CALL(TIFFWriteScanline(tif, buffer, y, 0) == 1);
        }

        CV_TIFF_CHECK_CALL(TIFFWriteDirectory(tif));
    }

    return true;
}

bool TiffEncoder::write_32FC3_SGILOG(const Mat& _img, void* tif_)
{
    TIFF* tif = (TIFF*)tif_;
    CV_Assert(tif);

    Mat img;
    cvtColor(_img, img, COLOR_BGR2XYZ);

    //done by caller: CV_TIFF_CHECK_CALL(TIFFSetField(tif, TIFFTAG_IMAGEWIDTH, img.cols));
    //done by caller: CV_TIFF_CHECK_CALL(TIFFSetField(tif, TIFFTAG_IMAGELENGTH, img.rows));
    CV_TIFF_CHECK_CALL(TIFFSetField(tif, TIFFTAG_SAMPLESPERPIXEL, 3));
    CV_TIFF_CHECK_CALL(TIFFSetField(tif, TIFFTAG_BITSPERSAMPLE, 32));
    CV_TIFF_CHECK_CALL(TIFFSetField(tif, TIFFTAG_COMPRESSION, COMPRESSION_SGILOG));
    CV_TIFF_CHECK_CALL(TIFFSetField(tif, TIFFTAG_PHOTOMETRIC, PHOTOMETRIC_LOGLUV));
    CV_TIFF_CHECK_CALL(TIFFSetField(tif, TIFFTAG_PLANARCONFIG, PLANARCONFIG_CONTIG));
    CV_TIFF_CHECK_CALL(TIFFSetField(tif, TIFFTAG_SGILOGDATAFMT, SGILOGDATAFMT_FLOAT));
    CV_TIFF_CHECK_CALL(TIFFSetField(tif, TIFFTAG_ROWSPERSTRIP, 1));
    const int strip_size = 3 * img.cols;
    for (int i = 0; i < img.rows; i++)
    {
        CV_TIFF_CHECK_CALL(TIFFWriteEncodedStrip(tif, i, (tdata_t)img.ptr<float>(i), strip_size * sizeof(float)) != (tsize_t)-1);
    }
    CV_TIFF_CHECK_CALL(TIFFWriteDirectory(tif));
    return true;
}

bool TiffEncoder::writemulti(const std::vector<Mat>& img_vec, const std::vector<int>& params)
{
    return writeLibTiff(img_vec, params);
}

bool  TiffEncoder::write( const Mat& img, const std::vector<int>& params)
{
    int type = img.type();
    int depth = CV_MAT_DEPTH(type);

    CV_CheckType(type, depth == CV_8U || depth == CV_16U || depth == CV_32F || depth == CV_64F, "");

    std::vector<Mat> img_vec;
    img_vec.push_back(img);
    return writeLibTiff(img_vec, params);
}

} // namespace

#endif<|MERGE_RESOLUTION|>--- conflicted
+++ resolved
@@ -336,8 +336,8 @@
 
 bool  TiffDecoder::readData( Mat& img )
 {
-    int type_ = img.type();
-    int depth = CV_MAT_DEPTH(type_);
+    int type = img.type();
+    int depth = CV_MAT_DEPTH(type);
 
     CV_Assert(!m_tif.empty());
     TIFF* tif = (TIFF*)m_tif.get();
@@ -352,7 +352,7 @@
 
     bool color = img.channels() > 1;
 
-    CV_CheckType(type_, depth == CV_8U || depth == CV_16U || depth == CV_32F || depth == CV_64F, "");
+    CV_CheckType(type, depth == CV_8U || depth == CV_16U || depth == CV_32F || depth == CV_64F, "");
 
     if (m_width && m_height)
     {
@@ -450,17 +450,6 @@
                                 {
                                     if (wanted_channels == 4)
                                     {
-<<<<<<< HEAD
-                                        icvCvt_BGRA2RGBA_8u_C4R( bstart + i*tile_width0*4, 0,
-                                                             data + x*4 + img.step*(tile_height - i - 1), 0,
-                                                             Size(tile_width,1) );
-                                    }
-                                    else
-                                    {
-                                        icvCvt_BGRA2BGR_8u_C4C3R( bstart + i*tile_width0*4, 0,
-                                                             data + x*3 + img.step*(tile_height - i - 1), 0,
-                                                             Size(tile_width,1), 2 );
-=======
                                         icvCvt_BGRA2RGBA_8u_C4R(bstart + i*tile_width0*4, 0,
                                                 img.ptr(img_y + tile_height - i - 1, x), 0,
                                                 Size(tile_width, 1) );
@@ -470,21 +459,15 @@
                                         icvCvt_BGRA2BGR_8u_C4C3R(bstart + i*tile_width0*4, 0,
                                                 img.ptr(img_y + tile_height - i - 1, x), 0,
                                                 Size(tile_width, 1), 2);
->>>>>>> 1fb93b62
                                     }
                                 }
                                 else
                                 {
                                     icvCvt_BGRA2Gray_8u_C4C1R( bstart + i*tile_width0*4, 0,
-<<<<<<< HEAD
-                                                              data + x + img.step*(tile_height - i - 1), 0,
-                                                              Size(tile_width,1), 2 );
-=======
                                             img.ptr(img_y + tile_height - i - 1, x), 0,
                                             Size(tile_width, 1), 2);
                                 }
                             }
->>>>>>> 1fb93b62
                             break;
                         }
 
@@ -506,58 +489,35 @@
                                     if (ncn == 1)
                                     {
                                         icvCvt_Gray2BGR_16u_C1C3R(buffer16 + i*tile_width0*ncn, 0,
-<<<<<<< HEAD
-                                                                  (ushort*)(data + img.step*i) + x*3, 0,
-                                                                  Size(tile_width,1) );
-=======
                                                 img.ptr<ushort>(img_y + i, x), 0,
                                                 Size(tile_width, 1));
->>>>>>> 1fb93b62
                                     }
                                     else if (ncn == 3)
                                     {
                                         icvCvt_RGB2BGR_16u_C3R(buffer16 + i*tile_width0*ncn, 0,
-<<<<<<< HEAD
-                                                               (ushort*)(data + img.step*i) + x*3, 0,
-                                                               Size(tile_width,1) );
-=======
                                                 img.ptr<ushort>(img_y + i, x), 0,
                                                 Size(tile_width, 1));
->>>>>>> 1fb93b62
                                     }
                                     else if (ncn == 4)
                                     {
                                         if (wanted_channels == 4)
                                         {
                                             icvCvt_BGRA2RGBA_16u_C4R(buffer16 + i*tile_width0*ncn, 0,
-<<<<<<< HEAD
-                                                (ushort*)(data + img.step*i) + x * 4, 0,
-=======
                                                 img.ptr<ushort>(img_y + i, x), 0,
->>>>>>> 1fb93b62
                                                 Size(tile_width, 1));
                                         }
                                         else
                                         {
                                             icvCvt_BGRA2BGR_16u_C4C3R(buffer16 + i*tile_width0*ncn, 0,
-<<<<<<< HEAD
-                                                (ushort*)(data + img.step*i) + x * 3, 0,
-=======
                                                 img.ptr<ushort>(img_y + i, x), 0,
->>>>>>> 1fb93b62
                                                 Size(tile_width, 1), 2);
                                         }
                                     }
                                     else
                                     {
                                         icvCvt_BGRA2BGR_16u_C4C3R(buffer16 + i*tile_width0*ncn, 0,
-<<<<<<< HEAD
-                                                               (ushort*)(data + img.step*i) + x*3, 0,
-                                                               Size(tile_width,1), 2 );
-=======
                                                 img.ptr<ushort>(img_y + i, x), 0,
                                                 Size(tile_width, 1), 2);
->>>>>>> 1fb93b62
                                     }
                                 }
                                 else
@@ -571,13 +531,8 @@
                                     else
                                     {
                                         icvCvt_BGRA2Gray_16u_CnC1R(buffer16 + i*tile_width0*ncn, 0,
-<<<<<<< HEAD
-                                                               (ushort*)(data + img.step*i) + x, 0,
-                                                               Size(tile_width,1), ncn, 2 );
-=======
                                                 img.ptr<ushort>(img_y + i, x), 0,
                                                 Size(tile_width, 1), ncn, 2);
->>>>>>> 1fb93b62
                                     }
                                 }
                             }
@@ -894,27 +849,13 @@
 
                 case 3:
                 {
-<<<<<<< HEAD
-                    if (depth == CV_8U)
-                        icvCvt_BGR2RGB_8u_C3R( img.ptr(y), 0, buffer, 0, Size(width, 1));
-                    else
-                        icvCvt_BGR2RGB_16u_C3R( img.ptr<ushort>(y), 0, (ushort*)buffer, 0, Size(width, 1));
-=======
                     cvtColor(img(Rect(0, y, width, 1)), (const Mat&)m_buffer, COLOR_BGR2RGB);
->>>>>>> 1fb93b62
                     break;
                 }
 
                 case 4:
                 {
-<<<<<<< HEAD
-                    if (depth == CV_8U)
-                        icvCvt_BGRA2RGBA_8u_C4R( img.ptr(y), 0, buffer, 0, Size(width, 1));
-                    else
-                        icvCvt_BGRA2RGBA_16u_C4R( img.ptr<ushort>(y), 0, (ushort*)buffer, 0, Size(width, 1));
-=======
                     cvtColor(img(Rect(0, y, width, 1)), (const Mat&)m_buffer, COLOR_BGRA2RGBA);
->>>>>>> 1fb93b62
                     break;
                 }
 
