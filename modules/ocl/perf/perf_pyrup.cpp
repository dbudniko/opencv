/*M///////////////////////////////////////////////////////////////////////////////////////
//
//  IMPORTANT: READ BEFORE DOWNLOADING, COPYING, INSTALLING OR USING.
//
//  By downloading, copying, installing or using the software you agree to this license.
//  If you do not agree to this license, do not download, install,
//  copy or use the software.
//
//
//                           License Agreement
//                For Open Source Computer Vision Library
//
// Copyright (C) 2010-2012, Multicoreware, Inc., all rights reserved.
// Copyright (C) 2010-2012, Advanced Micro Devices, Inc., all rights reserved.
// Third party copyrights are property of their respective owners.
//
// @Authors
//    Fangfang Bai, fangfang@multicorewareinc.com
//
// Redistribution and use in source and binary forms, with or without modification,
// are permitted provided that the following conditions are met:
//
//   * Redistribution's of source code must retain the above copyright notice,
//     this list of conditions and the following disclaimer.
//
//   * Redistribution's in binary form must reproduce the above copyright notice,
//     this list of conditions and the following disclaimer in the documentation
//     and/or other oclMaterials provided with the distribution.
//
//   * The name of the copyright holders may not be used to endorse or promote products
//     derived from this software without specific prior written permission.
//
// This software is provided by the copyright holders and contributors as is and
// any express or implied warranties, including, but not limited to, the implied
// warranties of merchantability and fitness for a particular purpose are disclaimed.
// In no event shall the Intel Corporation or contributors be liable for any direct,
// indirect, incidental, special, exemplary, or consequential damages
// (including, but not limited to, procurement of substitute goods or services;
// loss of use, data, or profits; or business interruption) however caused
// and on any theory of liability, whether in contract, strict liability,
// or tort (including negligence or otherwise) arising in any way out of
// the use of this software, even if advised of the possibility of such damage.
//
//M*/
<<<<<<< HEAD

=======
>>>>>>> 74e5ff2e
#include "precomp.hpp"

///////////// pyrUp ////////////////////////
TEST(pyrUp)
{
    Mat src, dst;
    int all_type[] = {CV_8UC1, CV_8UC4};
    std::string type_name[] = {"CV_8UC1", "CV_8UC4"};

    for (int size = 500; size <= 2000; size *= 2)
    {
        for (size_t j = 0; j < sizeof(all_type) / sizeof(int); j++)
        {
            SUBTEST << size << 'x' << size << "; " << type_name[j] ;

            gen(src, size, size, all_type[j], 0, 256);

            pyrUp(src, dst);

            CPU_ON;
            pyrUp(src, dst);
            CPU_OFF;

            ocl::oclMat d_src(src);
            ocl::oclMat d_dst;

            WARMUP_ON;
            ocl::pyrUp(d_src, d_dst);
            WARMUP_OFF;

            GPU_ON;
            ocl::pyrUp(d_src, d_dst);
             ;
            GPU_OFF;

            GPU_FULL_ON;
            d_src.upload(src);
            ocl::pyrUp(d_src, d_dst);
            d_dst.download(dst);
            GPU_FULL_OFF;
        }
    }
}<|MERGE_RESOLUTION|>--- conflicted
+++ resolved
@@ -42,10 +42,6 @@
 // the use of this software, even if advised of the possibility of such damage.
 //
 //M*/
-<<<<<<< HEAD
-
-=======
->>>>>>> 74e5ff2e
 #include "precomp.hpp"
 
 ///////////// pyrUp ////////////////////////
