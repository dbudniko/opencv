--- conflicted
+++ resolved
@@ -48,18 +48,6 @@
 
 using namespace cv;
 using namespace cv::ocl;
-<<<<<<< HEAD
-
-namespace cv
-{
-    namespace ocl
-    {
-        ///////////////////////////OpenCL kernel strings///////////////////////////
-        extern const char *build_warps;
-    }
-}
-=======
->>>>>>> 801054d6
 
 //////////////////////////////////////////////////////////////////////////////
 // buildWarpPlaneMaps
