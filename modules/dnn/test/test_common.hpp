/*M///////////////////////////////////////////////////////////////////////////////////////
//
//  IMPORTANT: READ BEFORE DOWNLOADING, COPYING, INSTALLING OR USING.
//
//  By downloading, copying, installing or using the software you agree to this license.
//  If you do not agree to this license, do not download, install,
//  copy or use the software.
//
//
//                           License Agreement
//                For Open Source Computer Vision Library
//
// Copyright (C) 2013, OpenCV Foundation, all rights reserved.
// Third party copyrights are property of their respective owners.
//
// Redistribution and use in source and binary forms, with or without modification,
// are permitted provided that the following conditions are met:
//
//   * Redistribution's of source code must retain the above copyright notice,
//     this list of conditions and the following disclaimer.
//
//   * Redistribution's in binary form must reproduce the above copyright notice,
//     this list of conditions and the following disclaimer in the documentation
//     and/or other materials provided with the distribution.
//
//   * The name of the copyright holders may not be used to endorse or promote products
//     derived from this software without specific prior written permission.
//
// This software is provided by the copyright holders and contributors "as is" and
// any express or implied warranties, including, but not limited to, the implied
// warranties of merchantability and fitness for a particular purpose are disclaimed.
// In no event shall the Intel Corporation or contributors be liable for any direct,
// indirect, incidental, special, exemplary, or consequential damages
// (including, but not limited to, procurement of substitute goods or services;
// loss of use, data, or profits; or business interruption) however caused
// and on any theory of liability, whether in contract, strict liability,
// or tort (including negligence or otherwise) arising in any way out of
// the use of this software, even if advised of the possibility of such damage.
//
//M*/

#ifndef __OPENCV_TEST_COMMON_HPP__
#define __OPENCV_TEST_COMMON_HPP__

#ifdef HAVE_OPENCL
#include "opencv2/core/ocl.hpp"
#endif

namespace cv { namespace dnn {
CV__DNN_INLINE_NS_BEGIN
static inline void PrintTo(const cv::dnn::Backend& v, std::ostream* os)
{
    switch (v) {
    case DNN_BACKEND_DEFAULT: *os << "DEFAULT"; return;
    case DNN_BACKEND_HALIDE: *os << "HALIDE"; return;
    case DNN_BACKEND_INFERENCE_ENGINE: *os << "DLIE"; return;
    case DNN_BACKEND_OPENCV: *os << "OCV"; return;
    case DNN_BACKEND_VKCOM: *os << "VKCOM"; return;
    } // don't use "default:" to emit compiler warnings
    *os << "DNN_BACKEND_UNKNOWN(" << (int)v << ")";
}

static inline void PrintTo(const cv::dnn::Target& v, std::ostream* os)
{
    switch (v) {
    case DNN_TARGET_CPU: *os << "CPU"; return;
    case DNN_TARGET_OPENCL: *os << "OCL"; return;
    case DNN_TARGET_OPENCL_FP16: *os << "OCL_FP16"; return;
    case DNN_TARGET_MYRIAD: *os << "MYRIAD"; return;
<<<<<<< HEAD
    case DNN_TARGET_VULKAN: *os << "VULKAN"; return;
=======
    case DNN_TARGET_FPGA: *os << "FPGA"; return;
>>>>>>> 45d2e188
    } // don't use "default:" to emit compiler warnings
    *os << "DNN_TARGET_UNKNOWN(" << (int)v << ")";
}

using opencv_test::tuple;
using opencv_test::get;
static inline void PrintTo(const tuple<cv::dnn::Backend, cv::dnn::Target> v, std::ostream* os)
{
    PrintTo(get<0>(v), os);
    *os << "/";
    PrintTo(get<1>(v), os);
}

CV__DNN_INLINE_NS_END
}} // namespace


static inline const std::string &getOpenCVExtraDir()
{
    return cvtest::TS::ptr()->get_data_path();
}

static inline void normAssert(cv::InputArray ref, cv::InputArray test, const char *comment = "",
                       double l1 = 0.00001, double lInf = 0.0001)
{
    double normL1 = cvtest::norm(ref, test, cv::NORM_L1) / ref.getMat().total();
    EXPECT_LE(normL1, l1) << comment;

    double normInf = cvtest::norm(ref, test, cv::NORM_INF);
    EXPECT_LE(normInf, lInf) << comment;
}

static std::vector<cv::Rect2d> matToBoxes(const cv::Mat& m)
{
    EXPECT_EQ(m.type(), CV_32FC1);
    EXPECT_EQ(m.dims, 2);
    EXPECT_EQ(m.cols, 4);

    std::vector<cv::Rect2d> boxes(m.rows);
    for (int i = 0; i < m.rows; ++i)
    {
        CV_Assert(m.row(i).isContinuous());
        const float* data = m.ptr<float>(i);
        double l = data[0], t = data[1], r = data[2], b = data[3];
        boxes[i] = cv::Rect2d(l, t, r - l, b - t);
    }
    return boxes;
}

static inline void normAssertDetections(const std::vector<int>& refClassIds,
                                 const std::vector<float>& refScores,
                                 const std::vector<cv::Rect2d>& refBoxes,
                                 const std::vector<int>& testClassIds,
                                 const std::vector<float>& testScores,
                                 const std::vector<cv::Rect2d>& testBoxes,
                                 const char *comment = "", double confThreshold = 0.0,
                                 double scores_diff = 1e-5, double boxes_iou_diff = 1e-4)
{
    std::vector<bool> matchedRefBoxes(refBoxes.size(), false);
    for (int i = 0; i < testBoxes.size(); ++i)
    {
        double testScore = testScores[i];
        if (testScore < confThreshold)
            continue;

        int testClassId = testClassIds[i];
        const cv::Rect2d& testBox = testBoxes[i];
        bool matched = false;
        for (int j = 0; j < refBoxes.size() && !matched; ++j)
        {
            if (!matchedRefBoxes[j] && testClassId == refClassIds[j] &&
                std::abs(testScore - refScores[j]) < scores_diff)
            {
                double interArea = (testBox & refBoxes[j]).area();
                double iou = interArea / (testBox.area() + refBoxes[j].area() - interArea);
                if (std::abs(iou - 1.0) < boxes_iou_diff)
                {
                    matched = true;
                    matchedRefBoxes[j] = true;
                }
            }
        }
        if (!matched)
            std::cout << cv::format("Unmatched prediction: class %d score %f box ",
                                    testClassId, testScore) << testBox << std::endl;
        EXPECT_TRUE(matched) << comment;
    }

    // Check unmatched reference detections.
    for (int i = 0; i < refBoxes.size(); ++i)
    {
        if (!matchedRefBoxes[i] && refScores[i] > confThreshold)
        {
            std::cout << cv::format("Unmatched reference: class %d score %f box ",
                                    refClassIds[i], refScores[i]) << refBoxes[i] << std::endl;
            EXPECT_LE(refScores[i], confThreshold) << comment;
        }
    }
}

// For SSD-based object detection networks which produce output of shape 1x1xNx7
// where N is a number of detections and an every detection is represented by
// a vector [batchId, classId, confidence, left, top, right, bottom].
static inline void normAssertDetections(cv::Mat ref, cv::Mat out, const char *comment = "",
                                 double confThreshold = 0.0, double scores_diff = 1e-5,
                                 double boxes_iou_diff = 1e-4)
{
    CV_Assert(ref.total() % 7 == 0);
    CV_Assert(out.total() % 7 == 0);
    ref = ref.reshape(1, ref.total() / 7);
    out = out.reshape(1, out.total() / 7);

    cv::Mat refClassIds, testClassIds;
    ref.col(1).convertTo(refClassIds, CV_32SC1);
    out.col(1).convertTo(testClassIds, CV_32SC1);
    std::vector<float> refScores(ref.col(2)), testScores(out.col(2));
    std::vector<cv::Rect2d> refBoxes = matToBoxes(ref.colRange(3, 7));
    std::vector<cv::Rect2d> testBoxes = matToBoxes(out.colRange(3, 7));
    normAssertDetections(refClassIds, refScores, refBoxes, testClassIds, testScores,
                         testBoxes, comment, confThreshold, scores_diff, boxes_iou_diff);
}

static inline bool checkIETarget(int target)
{
#ifndef HAVE_INF_ENGINE
    return false;
#else
    cv::dnn::Net net;
    cv::dnn::LayerParams lp;
    net.addLayerToPrev("testLayer", "Identity", lp);
    net.setPreferableBackend(cv::dnn::DNN_BACKEND_INFERENCE_ENGINE);
    net.setPreferableTarget(target);
    static int inpDims[] = {1, 2, 3, 4};
    net.setInput(cv::Mat(4, &inpDims[0], CV_32FC1, cv::Scalar(0)));
    try
    {
        net.forward();
    }
    catch(...)
    {
        return false;
    }
    return true;
#endif
}

static inline bool readFileInMemory(const std::string& filename, std::string& content)
{
    std::ios::openmode mode = std::ios::in | std::ios::binary;
    std::ifstream ifs(filename.c_str(), mode);
    if (!ifs.is_open())
        return false;

    content.clear();

    ifs.seekg(0, std::ios::end);
    content.reserve(ifs.tellg());
    ifs.seekg(0, std::ios::beg);

    content.assign((std::istreambuf_iterator<char>(ifs)),
                   std::istreambuf_iterator<char>());

    return true;
}

namespace opencv_test {

using namespace cv::dnn;

static inline
testing::internal::ParamGenerator<tuple<Backend, Target> > dnnBackendsAndTargets(
        bool withInferenceEngine = true,
        bool withHalide = false,
        bool withCpuOCV = true,
        bool withVkCom = true
)
{
    std::vector<tuple<Backend, Target> > targets;
#ifdef HAVE_HALIDE
    if (withHalide)
    {
        targets.push_back(make_tuple(DNN_BACKEND_HALIDE, DNN_TARGET_CPU));
#ifdef HAVE_OPENCL
        if (cv::ocl::useOpenCL())
            targets.push_back(make_tuple(DNN_BACKEND_HALIDE, DNN_TARGET_OPENCL));
#endif
    }
#endif
#ifdef HAVE_INF_ENGINE
    if (withInferenceEngine)
    {
        targets.push_back(make_tuple(DNN_BACKEND_INFERENCE_ENGINE, DNN_TARGET_CPU));
#ifdef HAVE_OPENCL
        if (cv::ocl::useOpenCL() && ocl::Device::getDefault().isIntel())
        {
            targets.push_back(make_tuple(DNN_BACKEND_INFERENCE_ENGINE, DNN_TARGET_OPENCL));
            targets.push_back(make_tuple(DNN_BACKEND_INFERENCE_ENGINE, DNN_TARGET_OPENCL_FP16));
        }
#endif
        if (checkIETarget(DNN_TARGET_MYRIAD))
            targets.push_back(make_tuple(DNN_BACKEND_INFERENCE_ENGINE, DNN_TARGET_MYRIAD));
    }
#endif
    if (withCpuOCV)
        targets.push_back(make_tuple(DNN_BACKEND_OPENCV, DNN_TARGET_CPU));
#ifdef HAVE_OPENCL
    if (cv::ocl::useOpenCL())
    {
        targets.push_back(make_tuple(DNN_BACKEND_OPENCV, DNN_TARGET_OPENCL));
        targets.push_back(make_tuple(DNN_BACKEND_OPENCV, DNN_TARGET_OPENCL_FP16));
    }
#endif
#ifdef HAVE_VULKAN
    if (withVkCom)
        targets.push_back(make_tuple(DNN_BACKEND_VKCOM, DNN_TARGET_VULKAN));
#endif
    if (targets.empty())  // validate at least CPU mode
        targets.push_back(make_tuple(DNN_BACKEND_OPENCV, DNN_TARGET_CPU));
    return testing::ValuesIn(targets);
}

} // namespace


namespace opencv_test {
using namespace cv::dnn;

static inline
testing::internal::ParamGenerator<Target> availableDnnTargets()
{
    static std::vector<Target> targets;
    if (targets.empty())
    {
        targets.push_back(DNN_TARGET_CPU);
#ifdef HAVE_OPENCL
        if (cv::ocl::useOpenCL())
            targets.push_back(DNN_TARGET_OPENCL);
#endif
    }
    return testing::ValuesIn(targets);
}

class DNNTestLayer : public TestWithParam<tuple<Backend, Target> >
{
public:
    dnn::Backend backend;
    dnn::Target target;
    double default_l1, default_lInf;

    DNNTestLayer()
    {
        backend = (dnn::Backend)(int)get<0>(GetParam());
        target = (dnn::Target)(int)get<1>(GetParam());
        getDefaultThresholds(backend, target, &default_l1, &default_lInf);
    }

   static void getDefaultThresholds(int backend, int target, double* l1, double* lInf)
   {
       if (target == DNN_TARGET_OPENCL_FP16 || target == DNN_TARGET_MYRIAD)
       {
           *l1 = 4e-3;
           *lInf = 2e-2;
       }
       else
       {
           *l1 = 1e-5;
           *lInf = 1e-4;
       }
   }

   static void checkBackend(int backend, int target, Mat* inp = 0, Mat* ref = 0)
   {
       if (backend == DNN_BACKEND_OPENCV && (target == DNN_TARGET_OPENCL || target == DNN_TARGET_OPENCL_FP16))
       {
#ifdef HAVE_OPENCL
           if (!cv::ocl::useOpenCL())
#endif
           {
               throw SkipTestException("OpenCL is not available/disabled in OpenCV");
           }
       }
       if (backend == DNN_BACKEND_INFERENCE_ENGINE && target == DNN_TARGET_MYRIAD)
       {
           if (!checkIETarget(DNN_TARGET_MYRIAD))
           {
               throw SkipTestException("Myriad is not available/disabled in OpenCV");
           }
#if defined(INF_ENGINE_RELEASE) && INF_ENGINE_RELEASE < 2018030000
           if (inp && ref && inp->size[0] != 1)
           {
               // Myriad plugin supports only batch size 1. Slice a single sample.
               if (inp->size[0] == ref->size[0])
               {
                   std::vector<cv::Range> range(inp->dims, Range::all());
                   range[0] = Range(0, 1);
                   *inp = inp->operator()(range);

                   range = std::vector<cv::Range>(ref->dims, Range::all());
                   range[0] = Range(0, 1);
                   *ref = ref->operator()(range);
               }
               else
                   throw SkipTestException("Myriad plugin supports only batch size 1");
           }
#else
           if (inp && ref && inp->dims == 4 && ref->dims == 4 &&
               inp->size[0] != 1 && inp->size[0] != ref->size[0])
               throw SkipTestException("Inconsistent batch size of input and output blobs for Myriad plugin");

#endif
       }
   }

protected:
    void checkBackend(Mat* inp = 0, Mat* ref = 0)
    {
        checkBackend(backend, target, inp, ref);
    }
};

} // namespace

#endif<|MERGE_RESOLUTION|>--- conflicted
+++ resolved
@@ -67,11 +67,8 @@
     case DNN_TARGET_OPENCL: *os << "OCL"; return;
     case DNN_TARGET_OPENCL_FP16: *os << "OCL_FP16"; return;
     case DNN_TARGET_MYRIAD: *os << "MYRIAD"; return;
-<<<<<<< HEAD
     case DNN_TARGET_VULKAN: *os << "VULKAN"; return;
-=======
     case DNN_TARGET_FPGA: *os << "FPGA"; return;
->>>>>>> 45d2e188
     } // don't use "default:" to emit compiler warnings
     *os << "DNN_TARGET_UNKNOWN(" << (int)v << ")";
 }
