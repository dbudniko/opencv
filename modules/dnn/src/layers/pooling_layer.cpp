--- conflicted
+++ resolved
@@ -196,13 +196,9 @@
                 return false;
             if (kernel_size.size() == 3)
                 return preferableTarget == DNN_TARGET_CPU;
-<<<<<<< HEAD
-            if (preferableTarget == DNN_TARGET_MYRIAD || preferableTarget == DNN_TARGET_HDDL) {
-=======
             if (kernel_size.size() == 1)
                 return false;
-            if (preferableTarget == DNN_TARGET_MYRIAD) {
->>>>>>> 7c78c59e
+            if (preferableTarget == DNN_TARGET_MYRIAD || preferableTarget == DNN_TARGET_HDDL) {
 #if INF_ENGINE_VER_MAJOR_LE(INF_ENGINE_RELEASE_2019R1)
                 if (type == MAX && (pads_begin[1] == 1 && pads_begin[0] == 1) && (strides[0] == 2 && strides[1] == 2)) {
                     return !isMyriadX();
@@ -218,25 +214,12 @@
         {
             return !computeMaxIdx && type != STOCHASTIC && kernel_size.size() > 1;
         }
-<<<<<<< HEAD
-        if (backendId == DNN_BACKEND_OPENCV || backendId == DNN_BACKEND_HALIDE || backendId == DNN_BACKEND_VKCOM)
-        {
-            if (kernel_size.size() == 3)
-                return (backendId == DNN_BACKEND_OPENCV && preferableTarget == DNN_TARGET_CPU);
-            if (kernel_size.empty() || kernel_size.size() == 2)
-                return backendId == DNN_BACKEND_OPENCV ||
-                       (backendId == DNN_BACKEND_HALIDE && haveHalide() &&
-                           (type == MAX || (type == AVE && !pad_t && !pad_l && !pad_b && !pad_r))) ||
-                       (backendId == DNN_BACKEND_VKCOM && haveVulkan() &&
-                           (type == MAX || type == AVE));
-=======
         else if (backendId == DNN_BACKEND_OPENCV)
         {
             if (kernel_size.size() == 3)
                 return preferableTarget == DNN_TARGET_CPU;
             if (kernel_size.size() <= 2)
                 return true;
->>>>>>> 7c78c59e
             else
                 return false;
         }
@@ -245,6 +228,13 @@
             if (kernel_size.empty() || kernel_size.size() == 2)
                 return haveHalide() &&
                        (type == MAX || (type == AVE && !pads_begin[0] && !pads_begin[1] && !pads_end[0] && !pads_end[1]));
+        }
+        else if (backendId == DNN_BACKEND_VKCOM)
+        {
+            if (kernel_size.empty() || kernel_size.size() == 2)
+                return haveVulkan() &&
+                           (type == MAX || type == AVE);
+            return false;
         }
         return false;
     }
