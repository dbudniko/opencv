--- conflicted
+++ resolved
@@ -71,21 +71,21 @@
 using namespace cv::dnn::ocl4dnn;
 #endif
 
-<<<<<<< HEAD
+#ifdef HAVE_HALIDE
+#if 0  // size_t is not well supported in Halide operations
+typedef size_t HALIDE_DIFF_T;
+#else
+typedef int HALIDE_DIFF_T;
+#endif
+#endif
+
 #ifdef HAVE_CUDA
 #include "../cuda4dnn/primitives/pooling.hpp"
 #include "../cuda4dnn/primitives/roi_pooling.hpp"
 #include "../cuda4dnn/primitives/max_unpooling.hpp"
 using namespace cv::dnn::cuda4dnn;
-=======
-#ifdef HAVE_HALIDE
-#if 0  // size_t is not well supported in Halide operations
-typedef size_t HALIDE_DIFF_T;
-#else
-typedef int HALIDE_DIFF_T;
-#endif
->>>>>>> 1bfc75ac
-#endif
+#endif
+
 
 namespace cv
 {
