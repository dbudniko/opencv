--- conflicted
+++ resolved
@@ -330,14 +330,9 @@
             if (ksize == 1)
                 return isArmTarget;
             if (ksize == 3)
-<<<<<<< HEAD
-                return preferableTarget == DNN_TARGET_CPU;
+                return preferableTarget != DNN_TARGET_MYRIAD && !isArmTarget;
             bool isMyriad = preferableTarget == DNN_TARGET_MYRIAD || preferableTarget == DNN_TARGET_HDDL;
             if ((backendId == DNN_BACKEND_INFERENCE_ENGINE_NN_BUILDER_2019 || !isMyriad) && blobs.empty())
-=======
-                return preferableTarget != DNN_TARGET_MYRIAD && !isArmTarget;
-            if ((backendId == DNN_BACKEND_INFERENCE_ENGINE_NN_BUILDER_2019 || preferableTarget != DNN_TARGET_MYRIAD) && blobs.empty())
->>>>>>> bdd2b57e
                 return false;
             return (!isMyriad || dilation.width == dilation.height);
         }
