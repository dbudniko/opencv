// This file is part of OpenCV project.
// It is subject to the license terms in the LICENSE file found in the top-level directory
// of this distribution and at http://opencv.org/license.html.
//
// Copyright (C) 2018, Intel Corporation, all rights reserved.
// Third party copyrights are property of their respective owners.

#ifndef __OPENCV_DNN_OP_INF_ENGINE_HPP__
#define __OPENCV_DNN_OP_INF_ENGINE_HPP__

#include "opencv2/core/cvdef.h"
#include "opencv2/core/cvstd.hpp"
#include "opencv2/dnn.hpp"

#ifdef HAVE_INF_ENGINE
#if defined(__GNUC__) && __GNUC__ >= 5
//#pragma GCC diagnostic push
#pragma GCC diagnostic ignored "-Wsuggest-override"
#endif
#include <inference_engine.hpp>
#if defined(__GNUC__) && __GNUC__ >= 5
//#pragma GCC diagnostic pop
#endif

#define INF_ENGINE_RELEASE_2018R1 2018010000
#define INF_ENGINE_RELEASE_2018R2 2018020000
#define INF_ENGINE_RELEASE_2018R3 2018030000
#define INF_ENGINE_RELEASE_2018R4 2018040000
#define INF_ENGINE_RELEASE_2018R5 2018050000

#ifndef INF_ENGINE_RELEASE
#warning("IE version have not been provided via command-line. Using 2018R5 by default")
#define INF_ENGINE_RELEASE INF_ENGINE_RELEASE_2018R5
#endif

#define INF_ENGINE_VER_MAJOR_GT(ver) (((INF_ENGINE_RELEASE) / 10000) > ((ver) / 10000))
#define INF_ENGINE_VER_MAJOR_GE(ver) (((INF_ENGINE_RELEASE) / 10000) >= ((ver) / 10000))

#endif  // HAVE_INF_ENGINE

namespace cv { namespace dnn {

#ifdef HAVE_INF_ENGINE

class InfEngineBackendNet : public InferenceEngine::ICNNNetwork
{
public:
    InfEngineBackendNet();

    InfEngineBackendNet(InferenceEngine::CNNNetwork& net);

    virtual void Release() CV_NOEXCEPT CV_OVERRIDE;

    void setPrecision(InferenceEngine::Precision p) CV_NOEXCEPT;

    virtual InferenceEngine::Precision getPrecision() CV_NOEXCEPT;

    virtual InferenceEngine::Precision getPrecision() const CV_NOEXCEPT;

    virtual void getOutputsInfo(InferenceEngine::OutputsDataMap &out) CV_NOEXCEPT /*CV_OVERRIDE*/;

    virtual void getOutputsInfo(InferenceEngine::OutputsDataMap &out) const CV_NOEXCEPT /*CV_OVERRIDE*/;

    virtual void getInputsInfo(InferenceEngine::InputsDataMap &inputs) CV_NOEXCEPT /*CV_OVERRIDE*/;

    virtual void getInputsInfo(InferenceEngine::InputsDataMap &inputs) const CV_NOEXCEPT /*CV_OVERRIDE*/;

    virtual InferenceEngine::InputInfo::Ptr getInput(const std::string &inputName) CV_NOEXCEPT;

    virtual InferenceEngine::InputInfo::Ptr getInput(const std::string &inputName) const CV_NOEXCEPT;

<<<<<<< HEAD
    virtual InferenceEngine::StatusCode serialize(const std::string &xmlPath, const std::string &binPath, InferenceEngine::ResponseDesc* resp) const CV_NOEXCEPT;
=======
    virtual InferenceEngine::StatusCode serialize(const std::string &xmlPath, const std::string &binPath, InferenceEngine::ResponseDesc* resp) const noexcept;

    virtual void getName(char *pName, size_t len) noexcept;
>>>>>>> c0e11bb5

    virtual void getName(char *pName, size_t len) CV_NOEXCEPT;

    virtual void getName(char *pName, size_t len) const CV_NOEXCEPT;

    virtual const std::string& getName() const CV_NOEXCEPT;

    virtual size_t layerCount() CV_NOEXCEPT;

    virtual size_t layerCount() const CV_NOEXCEPT;

    virtual InferenceEngine::DataPtr& getData(const char *dname) CV_NOEXCEPT CV_OVERRIDE;

    virtual void addLayer(const InferenceEngine::CNNLayerPtr &layer) CV_NOEXCEPT CV_OVERRIDE;

    virtual InferenceEngine::StatusCode addOutput(const std::string &layerName,
                                                  size_t outputIndex = 0,
                                                  InferenceEngine::ResponseDesc *resp = nullptr) CV_NOEXCEPT;

    virtual InferenceEngine::StatusCode getLayerByName(const char *layerName,
                                                       InferenceEngine::CNNLayerPtr &out,
                                                       InferenceEngine::ResponseDesc *resp) CV_NOEXCEPT;

    virtual InferenceEngine::StatusCode getLayerByName(const char *layerName,
                                                       InferenceEngine::CNNLayerPtr &out,
                                                       InferenceEngine::ResponseDesc *resp) const CV_NOEXCEPT;

    virtual void setTargetDevice(InferenceEngine::TargetDevice device) CV_NOEXCEPT CV_OVERRIDE;

    virtual InferenceEngine::TargetDevice getTargetDevice() CV_NOEXCEPT;

    virtual InferenceEngine::TargetDevice getTargetDevice() const CV_NOEXCEPT;

    virtual InferenceEngine::StatusCode setBatchSize(const size_t size) CV_NOEXCEPT CV_OVERRIDE;

    virtual InferenceEngine::StatusCode setBatchSize(size_t size, InferenceEngine::ResponseDesc* responseDesc) CV_NOEXCEPT;

    virtual size_t getBatchSize() const CV_NOEXCEPT CV_OVERRIDE;

#if INF_ENGINE_VER_MAJOR_GT(INF_ENGINE_RELEASE_2018R2)
    virtual InferenceEngine::StatusCode AddExtension(const InferenceEngine::IShapeInferExtensionPtr& extension, InferenceEngine::ResponseDesc* resp) CV_NOEXCEPT;
    virtual InferenceEngine::StatusCode reshape(const InputShapes& inputShapes, InferenceEngine::ResponseDesc* resp) CV_NOEXCEPT;
#endif

    void init(int targetId);

    void addBlobs(const std::vector<Ptr<BackendWrapper> >& wrappers);

    void forward();

    bool isInitialized();

private:
    std::vector<InferenceEngine::CNNLayerPtr> layers;
    InferenceEngine::InputsDataMap inputs;
    InferenceEngine::OutputsDataMap outputs;
    InferenceEngine::BlobMap inpBlobs;
    InferenceEngine::BlobMap outBlobs;
    InferenceEngine::BlobMap allBlobs;
    InferenceEngine::TargetDevice targetDevice;
    InferenceEngine::Precision precision;
    InferenceEngine::InferenceEnginePluginPtr enginePtr;
    InferenceEngine::InferencePlugin plugin;
    InferenceEngine::ExecutableNetwork netExec;
    InferenceEngine::InferRequest infRequest;
    // In case of models from Model Optimizer we need to manage their lifetime.
    InferenceEngine::CNNNetwork netOwner;
    // There is no way to check if netOwner is initialized or not so we use
    // a separate flag to determine if the model has been loaded from IR.
    bool hasNetOwner;

    std::string name;

    void initPlugin(InferenceEngine::ICNNNetwork& net);
};

class InfEngineBackendNode : public BackendNode
{
public:
    InfEngineBackendNode(const InferenceEngine::CNNLayerPtr& layer);

    void connect(std::vector<Ptr<BackendWrapper> >& inputs,
                 std::vector<Ptr<BackendWrapper> >& outputs);

    InferenceEngine::CNNLayerPtr layer;
    // Inference Engine network object that allows to obtain the outputs of this layer.
    Ptr<InfEngineBackendNet> net;
};

class InfEngineBackendWrapper : public BackendWrapper
{
public:
    InfEngineBackendWrapper(int targetId, const Mat& m);

    InfEngineBackendWrapper(Ptr<BackendWrapper> wrapper);

    ~InfEngineBackendWrapper();

    static Ptr<BackendWrapper> create(Ptr<BackendWrapper> wrapper);

    virtual void copyToHost() CV_OVERRIDE;

    virtual void setHostDirty() CV_OVERRIDE;

    InferenceEngine::DataPtr dataPtr;
    InferenceEngine::Blob::Ptr blob;
};

InferenceEngine::Blob::Ptr wrapToInfEngineBlob(const Mat& m, InferenceEngine::Layout layout = InferenceEngine::Layout::ANY);

InferenceEngine::Blob::Ptr wrapToInfEngineBlob(const Mat& m, const std::vector<size_t>& shape, InferenceEngine::Layout layout);

InferenceEngine::DataPtr infEngineDataNode(const Ptr<BackendWrapper>& ptr);

Mat infEngineBlobToMat(const InferenceEngine::Blob::Ptr& blob);

// Convert Inference Engine blob with FP32 precision to FP16 precision.
// Allocates memory for a new blob.
InferenceEngine::TBlob<int16_t>::Ptr convertFp16(const InferenceEngine::Blob::Ptr& blob);

// This is a fake class to run networks from Model Optimizer. Objects of that
// class simulate responses of layers are imported by OpenCV and supported by
// Inference Engine. The main difference is that they do not perform forward pass.
class InfEngineBackendLayer : public Layer
{
public:
    InfEngineBackendLayer(const InferenceEngine::DataPtr& output);

    virtual bool getMemoryShapes(const std::vector<MatShape> &inputs,
                                 const int requiredOutputs,
                                 std::vector<MatShape> &outputs,
                                 std::vector<MatShape> &internals) const CV_OVERRIDE;

    virtual void forward(InputArrayOfArrays inputs, OutputArrayOfArrays outputs,
                         OutputArrayOfArrays internals) CV_OVERRIDE;

    virtual bool supportBackend(int backendId) CV_OVERRIDE;

private:
    InferenceEngine::DataPtr output;
};

#endif  // HAVE_INF_ENGINE

bool haveInfEngine();

void forwardInfEngine(Ptr<BackendNode>& node);

}}  // namespace dnn, namespace cv

#endif  // __OPENCV_DNN_OP_INF_ENGINE_HPP__<|MERGE_RESOLUTION|>--- conflicted
+++ resolved
@@ -69,13 +69,7 @@
 
     virtual InferenceEngine::InputInfo::Ptr getInput(const std::string &inputName) const CV_NOEXCEPT;
 
-<<<<<<< HEAD
     virtual InferenceEngine::StatusCode serialize(const std::string &xmlPath, const std::string &binPath, InferenceEngine::ResponseDesc* resp) const CV_NOEXCEPT;
-=======
-    virtual InferenceEngine::StatusCode serialize(const std::string &xmlPath, const std::string &binPath, InferenceEngine::ResponseDesc* resp) const noexcept;
-
-    virtual void getName(char *pName, size_t len) noexcept;
->>>>>>> c0e11bb5
 
     virtual void getName(char *pName, size_t len) CV_NOEXCEPT;
 
