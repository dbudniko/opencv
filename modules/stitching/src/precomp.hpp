--- conflicted
+++ resolved
@@ -71,15 +71,10 @@
 #include "opencv2/features2d.hpp"
 #include "opencv2/calib3d.hpp"
 #ifdef HAVE_OPENCV_GPU
-<<<<<<< HEAD
-# include "opencv2/gpu.hpp"
-=======
-    #include "opencv2/gpu/gpu.hpp"
-
-    #ifdef HAVE_OPENCV_NONFREE
-        #include "opencv2/nonfree/gpu.hpp"
-    #endif
->>>>>>> b6365699
+#  include "opencv2/gpu.hpp"
+#  ifdef HAVE_OPENCV_NONFREE
+#    include "opencv2/nonfree/gpu.hpp"
+#  endif
 #endif
 
 #include "../../imgproc/src/gcgraph.hpp"
