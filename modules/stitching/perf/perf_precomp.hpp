--- conflicted
+++ resolved
@@ -14,17 +14,10 @@
 static inline Ptr<Feature2D> getFeatureFinder(const std::string& name)
 {
     if (name == "orb")
-<<<<<<< HEAD
         return ORB::create();
-#ifdef HAVE_OPENCV_XFEATURES2D
+#if defined(HAVE_OPENCV_XFEATURES2D) && defined(OPENCV_ENABLE_NONFREE)
     else if (name == "surf")
         return xfeatures2d::SURF::create();
-=======
-        return makePtr<detail::OrbFeaturesFinder>();
-#if defined(HAVE_OPENCV_XFEATURES2D) && defined(OPENCV_ENABLE_NONFREE)
-    else if (name == "surf")
-        return makePtr<detail::SurfFeaturesFinder>();
->>>>>>> fba70f79
 #endif
     else if (name == "akaze")
         return AKAZE::create();
