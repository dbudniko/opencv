/*M///////////////////////////////////////////////////////////////////////////////////////
//
//  IMPORTANT: READ BEFORE DOWNLOADING, COPYING, INSTALLING OR USING.
//
//  By downloading, copying, installing or using the software you agree to this license.
//  If you do not agree to this license, do not download, install,
//  copy or use the software.
//
//
//                        Intel License Agreement
//                For Open Source Computer Vision Library
//
// Copyright (C) 2000, Intel Corporation, all rights reserved.
// Third party copyrights are property of their respective owners.
//
// Redistribution and use in source and binary forms, with or without modification,
// are permitted provided that the following conditions are met:
//
//   * Redistribution's of source code must retain the above copyright notice,
//     this list of conditions and the following disclaimer.
//
//   * Redistribution's in binary form must reproduce the above copyright notice,
//     this list of conditions and the following disclaimer in the documentation
//     and/or other materials provided with the distribution.
//
//   * The name of Intel Corporation may not be used to endorse or promote products
//     derived from this software without specific prior written permission.
//
// This software is provided by the copyright holders and contributors "as is" and
// any express or implied warranties, including, but not limited to, the implied
// warranties of merchantability and fitness for a particular purpose are disclaimed.
// In no event shall the Intel Corporation or contributors be liable for any direct,
// indirect, incidental, special, exemplary, or consequential damages
// (including, but not limited to, procurement of substitute goods or services;
// loss of use, data, or profits; or business interruption) however caused
// and on any theory of liability, whether in contract, strict liability,
// or tort (including negligence or otherwise) arising in any way out of
// the use of this software, even if advised of the possibility of such damage.
//
//M*/

#include "precomp.hpp"

#include "opencv2/videoio/registry.hpp"
#include "videoio_registry.hpp"

namespace cv {

void DefaultDeleter<CvCapture>::operator ()(CvCapture* obj) const { cvReleaseCapture(&obj); }
void DefaultDeleter<CvVideoWriter>::operator ()(CvVideoWriter* obj) const { cvReleaseVideoWriter(&obj); }


VideoCapture::VideoCapture()
{}

VideoCapture::VideoCapture(const String& filename, int apiPreference)
{
    CV_TRACE_FUNCTION();
    open(filename, apiPreference);
}

VideoCapture::VideoCapture(int index, int apiPreference)
{
    CV_TRACE_FUNCTION();
    open(index, apiPreference);
}

VideoCapture::VideoCapture(int index, int apiPreference)
{
    CV_TRACE_FUNCTION();
    open(index, apiPreference);
}

VideoCapture::~VideoCapture()
{
    CV_TRACE_FUNCTION();

    icap.release();
    cap.release();
}

bool VideoCapture::open(const String& filename, int apiPreference)
{
    CV_TRACE_FUNCTION();

    if (isOpened()) release();

    const std::vector<VideoBackendInfo> backends = cv::videoio_registry::getAvailableBackends_CaptureByFilename();
    for (size_t i = 0; i < backends.size(); i++)
    {
        const VideoBackendInfo& info = backends[i];
        if (apiPreference == CAP_ANY || apiPreference == info.id)
        {
            CvCapture* capture = NULL;
            VideoCapture_create(capture, icap, info.id, filename);
            if (!icap.empty())
            {
                if (icap->isOpened())
                    return true;
                icap.release();
            }
            if (capture)
            {
                cap.reset(capture);
                // assume it is opened
                return true;
            }
        }
    }
    return false;
}

bool  VideoCapture::open(int cameraNum, int apiPreference)
{
    CV_TRACE_FUNCTION();

    if (isOpened()) release();

<<<<<<< HEAD
    if(apiPreference==CAP_ANY)
=======
    if (apiPreference == CAP_ANY)
>>>>>>> 56eebb92
    {
        // interpret preferred interface (0 = autodetect)
        int backendID = (cameraNum / 100) * 100;
        if (backendID)
        {
            cameraNum %= 100;
            apiPreference = backendID;
        }
    }

    const std::vector<VideoBackendInfo> backends = cv::videoio_registry::getAvailableBackends_CaptureByIndex();
    for (size_t i = 0; i < backends.size(); i++)
    {
        const VideoBackendInfo& info = backends[i];
        if (apiPreference == CAP_ANY || apiPreference == info.id)
        {
            CvCapture* capture = NULL;
            VideoCapture_create(capture, icap, info.id, cameraNum);
            if (!icap.empty())
            {
                if (icap->isOpened())
                    return true;
                icap.release();
            }
            if (capture)
            {
                cap.reset(capture);
                // assume it is opened
                return true;
            }
        }
    }
    return false;
}

<<<<<<< HEAD
=======
bool VideoCapture::open(int index)
{
    CV_TRACE_FUNCTION();

    return open(index, CAP_ANY);
}

>>>>>>> 56eebb92
bool VideoCapture::isOpened() const
{
    if (!icap.empty())
        return icap->isOpened();
    return !cap.empty();  // legacy interface doesn't support closed files
}

String VideoCapture::getBackendName() const
{
    int api = 0;
    if (icap)
        api = icap->isOpened() ? icap->getCaptureDomain() : 0;
    else if (cap)
        api = cap->getCaptureDomain();
    CV_Assert(api != 0);
    return cv::videoio_registry::getBackendName((VideoCaptureAPIs)api);
}

void VideoCapture::release()
{
    CV_TRACE_FUNCTION();
    icap.release();
    cap.release();
}

bool VideoCapture::grab()
{
    CV_INSTRUMENT_REGION();

    if (!icap.empty())
        return icap->grabFrame();
    return cvGrabFrame(cap) != 0;
}

bool VideoCapture::retrieve(OutputArray image, int channel)
{
    CV_INSTRUMENT_REGION();

    if (!icap.empty())
        return icap->retrieveFrame(channel, image);

    IplImage* _img = cvRetrieveFrame(cap, channel);
    if( !_img )
    {
        image.release();
        return false;
    }
    if(_img->origin == IPL_ORIGIN_TL)
        cv::cvarrToMat(_img).copyTo(image);
    else
    {
        Mat temp = cv::cvarrToMat(_img);
        flip(temp, image, 0);
    }
    return true;
}

bool VideoCapture::read(OutputArray image)
{
    CV_INSTRUMENT_REGION();

    if(grab())
        retrieve(image);
    else
        image.release();
    return !image.empty();
}

VideoCapture& VideoCapture::operator >> (Mat& image)
{
#ifdef WINRT_VIDEO
    // FIXIT grab/retrieve methods() should work too
    if (grab())
    {
        if (retrieve(image))
        {
            std::lock_guard<std::mutex> lock(VideoioBridge::getInstance().inputBufferMutex);
            VideoioBridge& bridge = VideoioBridge::getInstance();

            // double buffering
            bridge.swapInputBuffers();
            auto p = bridge.frontInputPtr;

            bridge.bIsFrameNew = false;

            // needed here because setting Mat 'image' is not allowed by OutputArray in read()
            Mat m(bridge.getHeight(), bridge.getWidth(), CV_8UC3, p);
            image = m;
        }
    }
#else
    read(image);
#endif
    return *this;
}

VideoCapture& VideoCapture::operator >> (UMat& image)
{
    CV_INSTRUMENT_REGION();

    read(image);
    return *this;
}

bool VideoCapture::set(int propId, double value)
{
    CV_CheckNE(propId, (int)CAP_PROP_BACKEND, "Can't set read-only property");

    if (!icap.empty())
        return icap->setProperty(propId, value);
    return cvSetCaptureProperty(cap, propId, value) != 0;
}

double VideoCapture::get(int propId) const
{
    if (propId == CAP_PROP_BACKEND)
    {
        int api = 0;
        if (icap)
            api = icap->isOpened() ? icap->getCaptureDomain() : 0;
        else if (cap)
            api = cap->getCaptureDomain();
        if (api <= 0)
            return -1.0;
        return (double)api;
    }
    if (!icap.empty())
        return icap->getProperty(propId);
    return cap ? cap->getProperty(propId) : 0;
}


//=================================================================================================



VideoWriter::VideoWriter()
{}

VideoWriter::VideoWriter(const String& filename, int _fourcc, double fps, Size frameSize, bool isColor)
{
    open(filename, _fourcc, fps, frameSize, isColor);
}


VideoWriter::VideoWriter(const String& filename, int apiPreference, int _fourcc, double fps, Size frameSize, bool isColor)
{
    open(filename, apiPreference, _fourcc, fps, frameSize, isColor);
}

void VideoWriter::release()
{
    iwriter.release();
    writer.release();
}

VideoWriter::~VideoWriter()
{
    release();
}

bool VideoWriter::open(const String& filename, int _fourcc, double fps, Size frameSize, bool isColor)
{
    return open(filename, CAP_ANY, _fourcc, fps, frameSize, isColor);
}

bool VideoWriter::open(const String& filename, int apiPreference, int _fourcc, double fps, Size frameSize, bool isColor)
{
    CV_INSTRUMENT_REGION();

    if (isOpened()) release();

    const std::vector<VideoBackendInfo> backends = cv::videoio_registry::getAvailableBackends_Writer();
    for (size_t i = 0; i < backends.size(); i++)
    {
        const VideoBackendInfo& info = backends[i];
        if (apiPreference == CAP_ANY || apiPreference == info.id)
        {
            CvVideoWriter* writer_ = NULL;
            VideoWriter_create(writer_, iwriter, info.id, filename, _fourcc, fps, frameSize, isColor);
            if (!iwriter.empty())
            {
                if (iwriter->isOpened())
                    return true;
                iwriter.release();
            }
            if (writer_)
            {
                // assume it is opened
                writer.reset(writer_);
                return true;
            }
        }
    }
    return false;
}

bool VideoWriter::isOpened() const
{
    return !iwriter.empty() || !writer.empty();
}


bool VideoWriter::set(int propId, double value)
{
    CV_CheckNE(propId, (int)CAP_PROP_BACKEND, "Can't set read-only property");

    if (!iwriter.empty())
        return iwriter->setProperty(propId, value);
    return false;
}

double VideoWriter::get(int propId) const
{
    if (propId == CAP_PROP_BACKEND)
    {
        int api = 0;
        if (iwriter)
            api = iwriter->getCaptureDomain();
        else if (writer)
            api = writer->getCaptureDomain();
        if (api <= 0)
            return -1.0;
        return (double)api;
    }
    if (!iwriter.empty())
        return iwriter->getProperty(propId);
    return 0.;
}

String VideoWriter::getBackendName() const
{
    int api = 0;
    if (iwriter)
        api = iwriter->getCaptureDomain();
    else if (writer)
        api = writer->getCaptureDomain();
    CV_Assert(api != 0);
    return cv::videoio_registry::getBackendName((VideoCaptureAPIs)api);
}

void VideoWriter::write(InputArray image)
{
    CV_INSTRUMENT_REGION();

    if( iwriter )
        iwriter->write(image);
    else
    {
        IplImage _img = cvIplImage(image.getMat());
        cvWriteFrame(writer, &_img);
    }
}

VideoWriter& VideoWriter::operator << (const Mat& image)
{
    CV_INSTRUMENT_REGION();

    write(image);
    return *this;
}

VideoWriter& VideoWriter::operator << (const UMat& image)
{
    CV_INSTRUMENT_REGION();
    write(image);
    return *this;
}

// FIXIT OpenCV 4.0: make inline
int VideoWriter::fourcc(char c1, char c2, char c3, char c4)
{
    return (c1 & 255) + ((c2 & 255) << 8) + ((c3 & 255) << 16) + ((c4 & 255) << 24);
}

} // namespace<|MERGE_RESOLUTION|>--- conflicted
+++ resolved
@@ -65,12 +65,6 @@
     open(index, apiPreference);
 }
 
-VideoCapture::VideoCapture(int index, int apiPreference)
-{
-    CV_TRACE_FUNCTION();
-    open(index, apiPreference);
-}
-
 VideoCapture::~VideoCapture()
 {
     CV_TRACE_FUNCTION();
@@ -116,11 +110,7 @@
 
     if (isOpened()) release();
 
-<<<<<<< HEAD
-    if(apiPreference==CAP_ANY)
-=======
     if (apiPreference == CAP_ANY)
->>>>>>> 56eebb92
     {
         // interpret preferred interface (0 = autodetect)
         int backendID = (cameraNum / 100) * 100;
@@ -156,16 +146,6 @@
     return false;
 }
 
-<<<<<<< HEAD
-=======
-bool VideoCapture::open(int index)
-{
-    CV_TRACE_FUNCTION();
-
-    return open(index, CAP_ANY);
-}
-
->>>>>>> 56eebb92
 bool VideoCapture::isOpened() const
 {
     if (!icap.empty())
