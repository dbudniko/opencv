/*M///////////////////////////////////////////////////////////////////////////////////////
//
//  IMPORTANT: READ BEFORE DOWNLOADING, COPYING, INSTALLING OR USING.
//
//  By downloading, copying, installing or using the software you agree to this license.
//  If you do not agree to this license, do not download, install,
//  copy or use the software.
//
//
//                        Intel License Agreement
//                For Open Source Computer Vision Library
//
// Copyright (C) 2000, Intel Corporation, all rights reserved.
// Third party copyrights are property of their respective owners.
//
// Redistribution and use in source and binary forms, with or without modification,
// are permitted provided that the following conditions are met:
//
//   * Redistribution's of source code must retain the above copyright notice,
//     this list of conditions and the following disclaimer.
//
//   * Redistribution's in binary form must reproduce the above copyright notice,
//     this list of conditions and the following disclaimer in the documentation
//     and/or other materials provided with the distribution.
//
//   * The name of Intel Corporation may not be used to endorse or promote products
//     derived from this software without specific prior written permission.
//
// This software is provided by the copyright holders and contributors "as is" and
// any express or implied warranties, including, but not limited to, the implied
// warranties of merchantability and fitness for a particular purpose are disclaimed.
// In no event shall the Intel Corporation or contributors be liable for any direct,
// indirect, incidental, special, exemplary, or consequential damages
// (including, but not limited to, procurement of substitute goods or services;
// loss of use, data, or profits; or business interruption) however caused
// and on any theory of liability, whether in contract, strict liability,
// or tort (including negligence or otherwise) arising in any way out of
// the use of this software, even if advised of the possibility of such damage.
//
//M*/
#include "precomp.hpp"

namespace cv
{

static int intersectLines( double x1, double dx1, double y1, double dy1,
                          double x2, double dx2, double y2, double dy2, double *t2 )
{
    double d = dx1 * dy2 - dx2 * dy1;
    int result = -1;

    if( d != 0 )
    {
        *t2 = ((x2 - x1) * dy1 - (y2 - y1) * dx1) / d;
        result = 0;
    }
    return result;
}

static bool findCircle( Point2f pt0, Point2f pt1, Point2f pt2,
                       Point2f* center, float* radius )
{
    double x1 = (pt0.x + pt1.x) * 0.5;
    double dy1 = pt0.x - pt1.x;
    double x2 = (pt1.x + pt2.x) * 0.5;
    double dy2 = pt1.x - pt2.x;
    double y1 = (pt0.y + pt1.y) * 0.5;
    double dx1 = pt1.y - pt0.y;
    double y2 = (pt1.y + pt2.y) * 0.5;
    double dx2 = pt2.y - pt1.y;
    double t = 0;

    if( intersectLines( x1, dx1, y1, dy1, x2, dx2, y2, dy2, &t ) >= 0 )
    {
        center->x = (float) (x2 + dx2 * t);
        center->y = (float) (y2 + dy2 * t);
        *radius = (float)norm(*center - pt0);
        return true;
    }

    center->x = center->y = 0.f;
    radius = 0;
    return false;
}


static double pointInCircle( Point2f pt, Point2f center, float radius )
{
    double dx = pt.x - center.x;
    double dy = pt.y - center.y;
    return (double)radius*radius - dx*dx - dy*dy;
}


static int findEnslosingCicle4pts_32f( Point2f* pts, Point2f& _center, float& _radius )
{
    int shuffles[4][4] = { {0, 1, 2, 3}, {0, 1, 3, 2}, {2, 3, 0, 1}, {2, 3, 1, 0} };

    int idxs[4] = { 0, 1, 2, 3 };
    int i, j, k = 1, mi = 0;
    float max_dist = 0;
    Point2f center;
    Point2f min_center;
    float radius, min_radius = FLT_MAX;
    Point2f res_pts[4];

    center = min_center = pts[0];
    radius = 1.f;

    for( i = 0; i < 4; i++ )
        for( j = i + 1; j < 4; j++ )
        {
            float dist = (float)norm(pts[i] - pts[j]);

            if( max_dist < dist )
            {
                max_dist = dist;
                idxs[0] = i;
                idxs[1] = j;
            }
        }

    if( max_dist > 0 )
    {
        k = 2;
        for( i = 0; i < 4; i++ )
        {
            for( j = 0; j < k; j++ )
                if( i == idxs[j] )
                    break;
            if( j == k )
                idxs[k++] = i;
        }

        center = Point2f( (pts[idxs[0]].x + pts[idxs[1]].x)*0.5f,
                          (pts[idxs[0]].y + pts[idxs[1]].y)*0.5f );
        radius = (float)(norm(pts[idxs[0]] - center)*1.03);
        if( radius < 1.f )
            radius = 1.f;

        if( pointInCircle( pts[idxs[2]], center, radius ) >= 0 &&
            pointInCircle( pts[idxs[3]], center, radius ) >= 0 )
        {
            k = 2; //rand()%2+2;
        }
        else
        {
            mi = -1;
            for( i = 0; i < 4; i++ )
            {
                if( findCircle( pts[shuffles[i][0]], pts[shuffles[i][1]],
                                pts[shuffles[i][2]], &center, &radius ) )
                {
                    radius *= 1.03f;
                    if( radius < 2.f )
                        radius = 2.f;

                    if( pointInCircle( pts[shuffles[i][3]], center, radius ) >= 0 &&
                        min_radius > radius )
                    {
                        min_radius = radius;
                        min_center = center;
                        mi = i;
                    }
                }
            }
            CV_Assert( mi >= 0 );
            if( mi < 0 )
                mi = 0;
            k = 3;
            center = min_center;
            radius = min_radius;
            for( i = 0; i < 4; i++ )
                idxs[i] = shuffles[mi][i];
        }
    }

    _center = center;
    _radius = radius;

    /* reorder output points */
    for( i = 0; i < 4; i++ )
        res_pts[i] = pts[idxs[i]];

    for( i = 0; i < 4; i++ )
    {
        pts[i] = res_pts[i];
        CV_Assert( pointInCircle( pts[i], center, radius ) >= 0 );
    }

    return k;
}

}

void cv::minEnclosingCircle( InputArray _points, Point2f& _center, float& _radius )
{
    int max_iters = 100;
    const float eps = FLT_EPSILON*2;
    bool result = false;
    Mat points = _points.getMat();
    int i, j, k, count = points.checkVector(2);
    int depth = points.depth();
    Point2f center;
    float radius = 0.f;
    CV_Assert(count >= 0 && (depth == CV_32F || depth == CV_32S));

    _center.x = _center.y = 0.f;
    _radius = 0.f;

    if( count == 0 )
        return;

    bool is_float = depth == CV_32F;
    const Point* ptsi = (const Point*)points.data;
    const Point2f* ptsf = (const Point2f*)points.data;

    Point2f pt = is_float ? ptsf[0] : Point2f((float)ptsi[0].x,(float)ptsi[0].y);
    Point2f pts[4] = {pt, pt, pt, pt};

    for( i = 1; i < count; i++ )
    {
        pt = is_float ? ptsf[i] : Point2f((float)ptsi[i].x, (float)ptsi[i].y);

        if( pt.x < pts[0].x )
            pts[0] = pt;
        if( pt.x > pts[1].x )
            pts[1] = pt;
        if( pt.y < pts[2].y )
            pts[2] = pt;
        if( pt.y > pts[3].y )
            pts[3] = pt;
    }

    for( k = 0; k < max_iters; k++ )
    {
        double min_delta = 0, delta;
        Point2f farAway(0,0);
        /*only for first iteration because the alg is repared at the loop's foot*/
        if( k == 0 )
            findEnslosingCicle4pts_32f( pts, center, radius );

        for( i = 0; i < count; i++ )
        {
            pt = is_float ? ptsf[i] : Point2f((float)ptsi[i].x,(float)ptsi[i].y);

            delta = pointInCircle( pt, center, radius );
            if( delta < min_delta )
            {
                min_delta = delta;
                farAway = pt;
            }
        }
        result = min_delta >= 0;
        if( result )
            break;

        Point2f ptsCopy[4];
        // find good replacement partner for the point which is at most far away,
        // starting with the one that lays in the actual circle (i=3)
        for( i = 3; i >= 0; i-- )
        {
            for( j = 0; j < 4; j++ )
                ptsCopy[j] = i != j ? pts[j] : farAway;

            findEnslosingCicle4pts_32f( ptsCopy, center, radius );
            if( pointInCircle( pts[i], center, radius ) >= 0)
            {
                // replaced one again in the new circle?
                pts[i] = farAway;
                break;
            }
        }
    }

    if( !result )
    {
        radius = 0.f;
        for( i = 0; i < count; i++ )
        {
            pt = is_float ? ptsf[i] : Point2f((float)ptsi[i].x,(float)ptsi[i].y);
            float dx = center.x - pt.x, dy = center.y - pt.y;
            float t = dx*dx + dy*dy;
            radius = MAX(radius, t);
        }

        radius = (float)(std::sqrt(radius)*(1 + eps));
    }

    _center = center;
    _radius = radius;
}


// calculates length of a curve (e.g. contour perimeter)
double cv::arcLength( InputArray _curve, bool is_closed )
{
    Mat curve = _curve.getMat();
    int count = curve.checkVector(2);
    int depth = curve.depth();
    CV_Assert( count >= 0 && (depth == CV_32F || depth == CV_32S));
    double perimeter = 0;

    int i, j = 0;
    const int N = 16;
    float buf[N];

    if( count <= 1 )
        return 0.;

    bool is_float = depth == CV_32F;
    int last = is_closed ? count-1 : 0;
    const Point* pti = (const Point*)curve.data;
    const Point2f* ptf = (const Point2f*)curve.data;

    Point2f prev = is_float ? ptf[last] : Point2f((float)pti[last].x,(float)pti[last].y);

    for( i = 0; i < count; i++ )
    {
        Point2f p = is_float ? ptf[i] : Point2f((float)pti[i].x,(float)pti[i].y);
        float dx = p.x - prev.x, dy = p.y - prev.y;
        buf[j] = dx*dx + dy*dy;

        if( ++j == N || i == count-1 )
        {
            Mat bufmat(1, j, CV_32F, buf);
            sqrt(bufmat, bufmat);
            for( ; j > 0; j-- )
                perimeter += buf[j-1];
        }
        prev = p;
    }

    return perimeter;
}

// area of a whole sequence
double cv::contourArea( InputArray _contour, bool oriented )
{
    Mat contour = _contour.getMat();
    int npoints = contour.checkVector(2);
    int depth = contour.depth();
    CV_Assert(npoints >= 0 && (depth == CV_32F || depth == CV_32S));

    if( npoints == 0 )
        return 0.;

    double a00 = 0;
    bool is_float = depth == CV_32F;
    const Point* ptsi = (const Point*)contour.data;
    const Point2f* ptsf = (const Point2f*)contour.data;
    Point2f prev = is_float ? ptsf[npoints-1] : Point2f((float)ptsi[npoints-1].x, (float)ptsi[npoints-1].y);

    for( int i = 0; i < npoints; i++ )
    {
        Point2f p = is_float ? ptsf[i] : Point2f((float)ptsi[i].x, (float)ptsi[i].y);
        a00 += (double)prev.x * p.y - (double)prev.y * p.x;
        prev = p;
    }

    a00 *= 0.5;
    if( !oriented )
        a00 = fabs(a00);

    return a00;
}


cv::RotatedRect cv::fitEllipse( InputArray _points )
{
    Mat points = _points.getMat();
    int i, n = points.checkVector(2);
    int depth = points.depth();
    CV_Assert( n >= 0 && (depth == CV_32F || depth == CV_32S));

    RotatedRect box;

    if( n < 5 )
        CV_Error( CV_StsBadSize, "There should be at least 5 points to fit the ellipse" );

    // New fitellipse algorithm, contributed by Dr. Daniel Weiss
    Point2f c(0,0);
    double gfp[5], rp[5], t;
    const double min_eps = 1e-6;
    bool is_float = depth == CV_32F;
    const Point* ptsi = (const Point*)points.data;
    const Point2f* ptsf = (const Point2f*)points.data;

    AutoBuffer<double> _Ad(n*5), _bd(n);
    double *Ad = _Ad, *bd = _bd;

    // first fit for parameters A - E
    Mat A( n, 5, CV_64F, Ad );
    Mat b( n, 1, CV_64F, bd );
    Mat x( 5, 1, CV_64F, gfp );

    for( i = 0; i < n; i++ )
    {
        Point2f p = is_float ? ptsf[i] : Point2f((float)ptsi[i].x, (float)ptsi[i].y);
        c += p;
    }
    c.x /= n;
    c.y /= n;

    for( i = 0; i < n; i++ )
    {
        Point2f p = is_float ? ptsf[i] : Point2f((float)ptsi[i].x, (float)ptsi[i].y);
        p -= c;

        bd[i] = 10000.0; // 1.0?
        Ad[i*5] = -(double)p.x * p.x; // A - C signs inverted as proposed by APP
        Ad[i*5 + 1] = -(double)p.y * p.y;
        Ad[i*5 + 2] = -(double)p.x * p.y;
        Ad[i*5 + 3] = p.x;
        Ad[i*5 + 4] = p.y;
    }

    solve(A, b, x, DECOMP_SVD);

    // now use general-form parameters A - E to find the ellipse center:
    // differentiate general form wrt x/y to get two equations for cx and cy
    A = Mat( 2, 2, CV_64F, Ad );
    b = Mat( 2, 1, CV_64F, bd );
    x = Mat( 2, 1, CV_64F, rp );
    Ad[0] = 2 * gfp[0];
    Ad[1] = Ad[2] = gfp[2];
    Ad[3] = 2 * gfp[1];
    bd[0] = gfp[3];
    bd[1] = gfp[4];
    solve( A, b, x, DECOMP_SVD );

    // re-fit for parameters A - C with those center coordinates
    A = Mat( n, 3, CV_64F, Ad );
    b = Mat( n, 1, CV_64F, bd );
    x = Mat( 3, 1, CV_64F, gfp );
    for( i = 0; i < n; i++ )
    {
        Point2f p = is_float ? ptsf[i] : Point2f((float)ptsi[i].x, (float)ptsi[i].y);
        p -= c;
        bd[i] = 1.0;
        Ad[i * 3] = (p.x - rp[0]) * (p.x - rp[0]);
        Ad[i * 3 + 1] = (p.y - rp[1]) * (p.y - rp[1]);
        Ad[i * 3 + 2] = (p.x - rp[0]) * (p.y - rp[1]);
    }
    solve(A, b, x, DECOMP_SVD);

    // store angle and radii
    rp[4] = -0.5 * atan2(gfp[2], gfp[1] - gfp[0]); // convert from APP angle usage
    t = sin(-2.0 * rp[4]);
    if( fabs(t) > fabs(gfp[2])*min_eps )
        t = gfp[2]/t;
    else
        t = gfp[1] - gfp[0];
    rp[2] = fabs(gfp[0] + gfp[1] - t);
    if( rp[2] > min_eps )
        rp[2] = std::sqrt(2.0 / rp[2]);
    rp[3] = fabs(gfp[0] + gfp[1] + t);
    if( rp[3] > min_eps )
        rp[3] = std::sqrt(2.0 / rp[3]);

    box.center.x = (float)rp[0] + c.x;
    box.center.y = (float)rp[1] + c.y;
    box.size.width = (float)(rp[2]*2);
    box.size.height = (float)(rp[3]*2);
    if( box.size.width > box.size.height )
    {
        float tmp;
        CV_SWAP( box.size.width, box.size.height, tmp );
        box.angle = (float)(90 + rp[4]*180/CV_PI);
    }
    if( box.angle < -180 )
        box.angle += 360;
    if( box.angle > 360 )
        box.angle -= 360;

    return box;
}


namespace cv
{

// Calculates bounding rectagnle of a point set or retrieves already calculated
static Rect pointSetBoundingRect( const Mat& points )
{
    int npoints = points.checkVector(2);
    int depth = points.depth();
    CV_Assert(npoints >= 0 && (depth == CV_32F || depth == CV_32S));

    int  xmin = 0, ymin = 0, xmax = -1, ymax = -1, i;
    bool is_float = depth == CV_32F;

    if( npoints == 0 )
        return Rect();

    const Point* pts = (const Point*)points.data;
    Point pt = pts[0];

#if CV_SSE4_2
    if(cv::checkHardwareSupport(CV_CPU_SSE4_2))
    {
        if( !is_float )
        {
            __m128i minval, maxval;
            minval = maxval = _mm_loadl_epi64((const __m128i*)(&pt)); //min[0]=pt.x, min[1]=pt.y

            for( i = 1; i < npoints; i++ )
            {
                __m128i ptXY = _mm_loadl_epi64((const __m128i*)&pts[i]);
                minval = _mm_min_epi32(ptXY, minval);
                maxval = _mm_max_epi32(ptXY, maxval);
            }
            xmin = _mm_cvtsi128_si32(minval);
            ymin = _mm_cvtsi128_si32(_mm_srli_si128(minval, 4));
            xmax = _mm_cvtsi128_si32(maxval);
            ymax = _mm_cvtsi128_si32(_mm_srli_si128(maxval, 4));
        }
        else
        {
            __m128 minvalf, maxvalf, z = _mm_setzero_ps(), ptXY = _mm_setzero_ps();
            minvalf = maxvalf = _mm_loadl_pi(z, (const __m64*)(&pt));

            for( i = 1; i < npoints; i++ )
            {
                ptXY = _mm_loadl_pi(ptXY, (const __m64*)&pts[i]);

                minvalf = _mm_min_ps(minvalf, ptXY);
                maxvalf = _mm_max_ps(maxvalf, ptXY);
            }

            float xyminf[2], xymaxf[2];
            _mm_storel_pi((__m64*)xyminf, minvalf);
            _mm_storel_pi((__m64*)xymaxf, maxvalf);
            xmin = cvFloor(xyminf[0]);
            ymin = cvFloor(xyminf[1]);
            xmax = cvFloor(xymaxf[0]);
            ymax = cvFloor(xymaxf[1]);
        }
    }
    else
#endif
    {
        if( !is_float )
        {
            xmin = xmax = pt.x;
            ymin = ymax = pt.y;

            for( i = 1; i < npoints; i++ )
            {
                pt = pts[i];

                if( xmin > pt.x )
                    xmin = pt.x;

                if( xmax < pt.x )
                    xmax = pt.x;

                if( ymin > pt.y )
                    ymin = pt.y;

                if( ymax < pt.y )
                    ymax = pt.y;
            }
        }
        else
        {
            Cv32suf v;
            // init values
            xmin = xmax = CV_TOGGLE_FLT(pt.x);
            ymin = ymax = CV_TOGGLE_FLT(pt.y);

            for( i = 1; i < npoints; i++ )
            {
                pt = pts[i];
                pt.x = CV_TOGGLE_FLT(pt.x);
                pt.y = CV_TOGGLE_FLT(pt.y);

                if( xmin > pt.x )
                    xmin = pt.x;

                if( xmax < pt.x )
                    xmax = pt.x;

                if( ymin > pt.y )
                    ymin = pt.y;

                if( ymax < pt.y )
                    ymax = pt.y;
            }

            v.i = CV_TOGGLE_FLT(xmin); xmin = cvFloor(v.f);
            v.i = CV_TOGGLE_FLT(ymin); ymin = cvFloor(v.f);
            // because right and bottom sides of the bounding rectangle are not inclusive
            // (note +1 in width and height calculation below), cvFloor is used here instead of cvCeil
            v.i = CV_TOGGLE_FLT(xmax); xmax = cvFloor(v.f);
            v.i = CV_TOGGLE_FLT(ymax); ymax = cvFloor(v.f);
        }
    }

    return Rect(xmin, ymin, xmax - xmin + 1, ymax - ymin + 1);
}


static Rect maskBoundingRect( const Mat& img )
{
    CV_Assert( img.depth() <= CV_8S && img.channels() == 1 );

    Size size = img.size();
    int xmin = size.width, ymin = -1, xmax = -1, ymax = -1, i, j, k;

    for( i = 0; i < size.height; i++ )
    {
        const uchar* _ptr = img.ptr(i);
        const uchar* ptr = (const uchar*)alignPtr(_ptr, 4);
        int have_nz = 0, k_min, offset = (int)(ptr - _ptr);
        j = 0;
        offset = MIN(offset, size.width);
        for( ; j < offset; j++ )
            if( _ptr[j] )
            {
                have_nz = 1;
                break;
            }
        if( j < offset )
        {
            if( j < xmin )
                xmin = j;
            if( j > xmax )
                xmax = j;
        }
        if( offset < size.width )
        {
            xmin -= offset;
            xmax -= offset;
            size.width -= offset;
            j = 0;
            for( ; j <= xmin - 4; j += 4 )
                if( *((int*)(ptr+j)) )
                    break;
            for( ; j < xmin; j++ )
                if( ptr[j] )
                {
                    xmin = j;
                    if( j > xmax )
                        xmax = j;
                    have_nz = 1;
                    break;
                }
            k_min = MAX(j-1, xmax);
            k = size.width - 1;
            for( ; k > k_min && (k&3) != 3; k-- )
                if( ptr[k] )
                    break;
            if( k > k_min && (k&3) == 3 )
            {
                for( ; k > k_min+3; k -= 4 )
                    if( *((int*)(ptr+k-3)) )
                        break;
            }
            for( ; k > k_min; k-- )
                if( ptr[k] )
                {
                    xmax = k;
                    have_nz = 1;
                    break;
                }
            if( !have_nz )
            {
                j &= ~3;
                for( ; j <= k - 3; j += 4 )
                    if( *((int*)(ptr+j)) )
                        break;
                for( ; j <= k; j++ )
                    if( ptr[j] )
                    {
                        have_nz = 1;
                        break;
                    }
            }
            xmin += offset;
            xmax += offset;
            size.width += offset;
        }
        if( have_nz )
        {
            if( ymin < 0 )
                ymin = i;
            ymax = i;
        }
    }

    if( xmin >= size.width )
        xmin = ymin = 0;
    return Rect(xmin, ymin, xmax - xmin + 1, ymax - ymin + 1);
}

}

cv::Rect cv::boundingRect(InputArray array)
{
    Mat m = array.getMat();
    return m.depth() <= CV_8U ? maskBoundingRect(m) : pointSetBoundingRect(m);
}

////////////////////////////////////////////// C API ///////////////////////////////////////////

CV_IMPL int
cvMinEnclosingCircle( const void* array, CvPoint2D32f * _center, float *_radius )
{
    cv::AutoBuffer<double> abuf;
    cv::Mat points = cv::cvarrToMat(array, false, false, 0, &abuf);
    cv::Point2f center;
    float radius;

    cv::minEnclosingCircle(points, center, radius);
    if(_center)
        *_center = center;
    if(_radius)
        *_radius = radius;
    return 1;
}

static void
icvMemCopy( double **buf1, double **buf2, double **buf3, int *b_max )
{
    CV_Assert( (*buf1 != NULL || *buf2 != NULL) && *buf3 != NULL );

    int bb = *b_max;
    if( *buf2 == NULL )
    {
        *b_max = 2 * (*b_max);
        *buf2 = (double *)cvAlloc( (*b_max) * sizeof( double ));

        memcpy( *buf2, *buf3, bb * sizeof( double ));

        *buf3 = *buf2;
        cvFree( buf1 );
        *buf1 = NULL;
    }
    else
    {
        *b_max = 2 * (*b_max);
        *buf1 = (double *) cvAlloc( (*b_max) * sizeof( double ));

        memcpy( *buf1, *buf3, bb * sizeof( double ));

        *buf3 = *buf1;
        cvFree( buf2 );
        *buf2 = NULL;
    }
}


/* area of a contour sector */
static double icvContourSecArea( CvSeq * contour, CvSlice slice )
{
    CvPoint pt;                 /*  pointer to points   */
    CvPoint pt_s, pt_e;         /*  first and last points  */
    CvSeqReader reader;         /*  points reader of contour   */

    int p_max = 2, p_ind;
    int lpt, flag, i;
    double a00;                 /* unnormalized moments m00    */
    double xi, yi, xi_1, yi_1, x0, y0, dxy, sk, sk1, t;
    double x_s, y_s, nx, ny, dx, dy, du, dv;
    double eps = 1.e-5;
    double *p_are1, *p_are2, *p_are;
    double area = 0;

    CV_Assert( contour != NULL && CV_IS_SEQ_POINT_SET( contour ));

    lpt = cvSliceLength( slice, contour );
    /*if( n2 >= n1 )
        lpt = n2 - n1 + 1;
    else
        lpt = contour->total - n1 + n2 + 1;*/

    if( contour->total <= 0 || lpt <= 2 )
        return 0.;

    a00 = x0 = y0 = xi_1 = yi_1 = 0;
    sk1 = 0;
    flag = 0;
    dxy = 0;
    p_are1 = (double *) cvAlloc( p_max * sizeof( double ));

    p_are = p_are1;
    p_are2 = NULL;

    cvStartReadSeq( contour, &reader, 0 );
    cvSetSeqReaderPos( &reader, slice.start_index );
    CV_READ_SEQ_ELEM( pt_s, reader );
    p_ind = 0;
    cvSetSeqReaderPos( &reader, slice.end_index );
    CV_READ_SEQ_ELEM( pt_e, reader );

/*    normal coefficients    */
    nx = pt_s.y - pt_e.y;
    ny = pt_e.x - pt_s.x;
    cvSetSeqReaderPos( &reader, slice.start_index );

    while( lpt-- > 0 )
    {
        CV_READ_SEQ_ELEM( pt, reader );

        if( flag == 0 )
        {
            xi_1 = (double) pt.x;
            yi_1 = (double) pt.y;
            x0 = xi_1;
            y0 = yi_1;
            sk1 = 0;
            flag = 1;
        }
        else
        {
            xi = (double) pt.x;
            yi = (double) pt.y;

/****************   edges intersection examination   **************************/
            sk = nx * (xi - pt_s.x) + ny * (yi - pt_s.y);
            if( (fabs( sk ) < eps && lpt > 0) || sk * sk1 < -eps )
            {
                if( fabs( sk ) < eps )
                {
                    dxy = xi_1 * yi - xi * yi_1;
                    a00 = a00 + dxy;
                    dxy = xi * y0 - x0 * yi;
                    a00 = a00 + dxy;

                    if( p_ind >= p_max )
                        icvMemCopy( &p_are1, &p_are2, &p_are, &p_max );

                    p_are[p_ind] = a00 / 2.;
                    p_ind++;
                    a00 = 0;
                    sk1 = 0;
                    x0 = xi;
                    y0 = yi;
                    dxy = 0;
                }
                else
                {
/*  define intersection point    */
                    dv = yi - yi_1;
                    du = xi - xi_1;
                    dx = ny;
                    dy = -nx;
                    if( fabs( du ) > eps )
                        t = ((yi_1 - pt_s.y) * du + dv * (pt_s.x - xi_1)) /
                            (du * dy - dx * dv);
                    else
                        t = (xi_1 - pt_s.x) / dx;
                    if( t > eps && t < 1 - eps )
                    {
                        x_s = pt_s.x + t * dx;
                        y_s = pt_s.y + t * dy;
                        dxy = xi_1 * y_s - x_s * yi_1;
                        a00 += dxy;
                        dxy = x_s * y0 - x0 * y_s;
                        a00 += dxy;
                        if( p_ind >= p_max )
                            icvMemCopy( &p_are1, &p_are2, &p_are, &p_max );

                        p_are[p_ind] = a00 / 2.;
                        p_ind++;

                        a00 = 0;
                        sk1 = 0;
                        x0 = x_s;
                        y0 = y_s;
                        dxy = x_s * yi - xi * y_s;
                    }
                }
            }
            else
                dxy = xi_1 * yi - xi * yi_1;

            a00 += dxy;
            xi_1 = xi;
            yi_1 = yi;
            sk1 = sk;

        }
    }

    xi = x0;
    yi = y0;
    dxy = xi_1 * yi - xi * yi_1;

    a00 += dxy;

    if( p_ind >= p_max )
        icvMemCopy( &p_are1, &p_are2, &p_are, &p_max );

    p_are[p_ind] = a00 / 2.;
    p_ind++;

    // common area calculation
    area = 0;
    for( i = 0; i < p_ind; i++ )
        area += fabs( p_are[i] );

    if( p_are1 != NULL )
        cvFree( &p_are1 );
    else if( p_are2 != NULL )
        cvFree( &p_are2 );

    return area;
}


/* external contour area function */
CV_IMPL double
cvContourArea( const void *array, CvSlice slice, int oriented )
{
    double area = 0;

    CvContour contour_header;
    CvSeq* contour = 0;
    CvSeqBlock block;

    if( CV_IS_SEQ( array ))
    {
        contour = (CvSeq*)array;
        if( !CV_IS_SEQ_POLYLINE( contour ))
            CV_Error( CV_StsBadArg, "Unsupported sequence type" );
    }
    else
    {
        contour = cvPointSeqFromMat( CV_SEQ_KIND_CURVE, array, &contour_header, &block );
    }

    if( cvSliceLength( slice, contour ) == contour->total )
    {
        cv::AutoBuffer<double> abuf;
        cv::Mat points = cv::cvarrToMat(contour, false, false, 0, &abuf);
        return cv::contourArea( points, oriented !=0 );
    }

    if( CV_SEQ_ELTYPE( contour ) != CV_32SC2 )
        CV_Error( CV_StsUnsupportedFormat,
        "Only curves with integer coordinates are supported in case of contour slice" );
    area = icvContourSecArea( contour, slice );
    return oriented ? area : fabs(area);
}


/* calculates length of a curve (e.g. contour perimeter) */
CV_IMPL  double
cvArcLength( const void *array, CvSlice slice, int is_closed )
{
    double perimeter = 0;

    int i, j = 0, count;
    const int N = 16;
    float buf[N];
    CvMat buffer = cvMat( 1, N, CV_32F, buf );
    CvSeqReader reader;
    CvContour contour_header;
    CvSeq* contour = 0;
    CvSeqBlock block;

    if( CV_IS_SEQ( array ))
    {
        contour = (CvSeq*)array;
        if( !CV_IS_SEQ_POLYLINE( contour ))
            CV_Error( CV_StsBadArg, "Unsupported sequence type" );
        if( is_closed < 0 )
            is_closed = CV_IS_SEQ_CLOSED( contour );
    }
    else
    {
        is_closed = is_closed > 0;
        contour = cvPointSeqFromMat(
                                    CV_SEQ_KIND_CURVE | (is_closed ? CV_SEQ_FLAG_CLOSED : 0),
                                    array, &contour_header, &block );
    }

<<<<<<< HEAD
    if( contour->total > 1 )
    {
        int is_float = CV_SEQ_ELTYPE( contour ) == CV_32FC2;
=======
    n = ptseq->total;
    if( n < 5 )
        CV_Error( CV_StsBadSize, "Number of points should be >= 5" );

    /*
     *  New fitellipse algorithm, contributed by Dr. Daniel Weiss
     */
    CvPoint2D32f c = {0,0};
    double gfp[5], rp[5], t;
    CvMat A, b, x;
    const double min_eps = 1e-8;
    int i, is_float;
    CvSeqReader reader;
>>>>>>> 38a0b47b

        cvStartReadSeq( contour, &reader, 0 );
        cvSetSeqReaderPos( &reader, slice.start_index );
        count = cvSliceLength( slice, contour );

        count -= !is_closed && count == contour->total;

        // scroll the reader by 1 point
        reader.prev_elem = reader.ptr;
        CV_NEXT_SEQ_ELEM( sizeof(CvPoint), reader );

        for( i = 0; i < count; i++ )
        {
            float dx, dy;

            if( !is_float )
            {
                CvPoint* pt = (CvPoint*)reader.ptr;
                CvPoint* prev_pt = (CvPoint*)reader.prev_elem;

                dx = (float)pt->x - (float)prev_pt->x;
                dy = (float)pt->y - (float)prev_pt->y;
            }
            else
            {
                CvPoint2D32f* pt = (CvPoint2D32f*)reader.ptr;
                CvPoint2D32f* prev_pt = (CvPoint2D32f*)reader.prev_elem;

                dx = pt->x - prev_pt->x;
                dy = pt->y - prev_pt->y;
            }

            reader.prev_elem = reader.ptr;
            CV_NEXT_SEQ_ELEM( contour->elem_size, reader );
            // Bugfix by Axel at rubico.com 2010-03-22, affects closed slices only
            // wraparound not handled by CV_NEXT_SEQ_ELEM
            if( is_closed && i == count - 2 )
                cvSetSeqReaderPos( &reader, slice.start_index );

            buffer.data.fl[j] = dx * dx + dy * dy;
            if( ++j == N || i == count - 1 )
            {
                buffer.cols = j;
                cvPow( &buffer, &buffer, 0.5 );
                for( ; j > 0; j-- )
                    perimeter += buffer.data.fl[j-1];
            }
        }
    }

    return perimeter;
}


CV_IMPL CvBox2D
cvFitEllipse2( const CvArr* array )
{
    cv::AutoBuffer<double> abuf;
    cv::Mat points = cv::cvarrToMat(array, false, false, 0, &abuf);
    return cv::fitEllipse(points);
}

/* Calculates bounding rectagnle of a point set or retrieves already calculated */
CV_IMPL  CvRect
cvBoundingRect( CvArr* array, int update )
{
    CvRect  rect;
    CvContour contour_header;
    CvSeq* ptseq = 0;
    CvSeqBlock block;

    CvMat stub, *mat = 0;
    int calculate = update;

    if( CV_IS_SEQ( array ))
    {
        ptseq = (CvSeq*)array;
        if( !CV_IS_SEQ_POINT_SET( ptseq ))
            CV_Error( CV_StsBadArg, "Unsupported sequence type" );

        if( ptseq->header_size < (int)sizeof(CvContour))
        {
            update = 0;
            calculate = 1;
        }
    }
    else
    {
        mat = cvGetMat( array, &stub );
        if( CV_MAT_TYPE(mat->type) == CV_32SC2 ||
            CV_MAT_TYPE(mat->type) == CV_32FC2 )
        {
            ptseq = cvPointSeqFromMat(CV_SEQ_KIND_GENERIC, mat, &contour_header, &block);
            mat = 0;
        }
        else if( CV_MAT_TYPE(mat->type) != CV_8UC1 &&
                CV_MAT_TYPE(mat->type) != CV_8SC1 )
            CV_Error( CV_StsUnsupportedFormat,
                "The image/matrix format is not supported by the function" );
        update = 0;
        calculate = 1;
    }

    if( !calculate )
        return ((CvContour*)ptseq)->rect;

    if( mat )
    {
        rect = cv::maskBoundingRect(cv::cvarrToMat(mat));
    }
    else if( ptseq->total )
    {
        cv::AutoBuffer<double> abuf;
        rect = cv::pointSetBoundingRect(cv::cvarrToMat(ptseq, false, false, 0, &abuf));
    }
    if( update )
        ((CvContour*)ptseq)->rect = rect;
    return rect;
}


/* End of file. */<|MERGE_RESOLUTION|>--- conflicted
+++ resolved
@@ -381,7 +381,7 @@
     // New fitellipse algorithm, contributed by Dr. Daniel Weiss
     Point2f c(0,0);
     double gfp[5], rp[5], t;
-    const double min_eps = 1e-6;
+    const double min_eps = 1e-8;
     bool is_float = depth == CV_32F;
     const Point* ptsi = (const Point*)points.data;
     const Point2f* ptsf = (const Point2f*)points.data;
@@ -977,25 +977,9 @@
                                     array, &contour_header, &block );
     }
 
-<<<<<<< HEAD
     if( contour->total > 1 )
     {
         int is_float = CV_SEQ_ELTYPE( contour ) == CV_32FC2;
-=======
-    n = ptseq->total;
-    if( n < 5 )
-        CV_Error( CV_StsBadSize, "Number of points should be >= 5" );
-
-    /*
-     *  New fitellipse algorithm, contributed by Dr. Daniel Weiss
-     */
-    CvPoint2D32f c = {0,0};
-    double gfp[5], rp[5], t;
-    CvMat A, b, x;
-    const double min_eps = 1e-8;
-    int i, is_float;
-    CvSeqReader reader;
->>>>>>> 38a0b47b
 
         cvStartReadSeq( contour, &reader, 0 );
         cvSetSeqReaderPos( &reader, slice.start_index );
