--- conflicted
+++ resolved
@@ -1064,37 +1064,6 @@
 
         if( xmin >= size.width )
             xmin = ymin = 0;
-<<<<<<< HEAD
-    }
-    else if( ptseq->total )
-    {
-        int  is_float = CV_SEQ_ELTYPE(ptseq) == CV_32FC2;
-        cvStartReadSeq( ptseq, &reader, 0 );
-
-        if( !is_float )
-        {
-            CvPoint pt;
-            /* init values */
-            CV_READ_SEQ_ELEM( pt, reader );
-            xmin = xmax = pt.x;
-            ymin = ymax = pt.y;
-
-            for( i = 1; i < ptseq->total; i++ )
-            {
-                CV_READ_SEQ_ELEM( pt, reader );
-
-                if( xmin > pt.x )
-                    xmin = pt.x;
-
-                if( xmax < pt.x )
-                    xmax = pt.x;
-
-                if( ymin > pt.y )
-                    ymin = pt.y;
-
-                if( ymax < pt.y )
-                    ymax = pt.y;
-=======
 	}
 	else if( ptseq->total )
 	{
@@ -1143,45 +1112,15 @@
                 ymin = cvFloor(xyminf[1]);
                 xmax = cvFloor(xymaxf[0]);
                 ymax = cvFloor(xymaxf[1]);
->>>>>>> f4e33ea0
             }
 		}
         else
-<<<<<<< HEAD
-        {
-            CvPoint pt;
-            Cv32suf v;
-            /* init values */
-            CV_READ_SEQ_ELEM( pt, reader );
-            xmin = xmax = CV_TOGGLE_FLT(pt.x);
-            ymin = ymax = CV_TOGGLE_FLT(pt.y);
-
-            for( i = 1; i < ptseq->total; i++ )
-            {
-                CV_READ_SEQ_ELEM( pt, reader );
-                pt.x = CV_TOGGLE_FLT(pt.x);
-                pt.y = CV_TOGGLE_FLT(pt.y);
-
-                if( xmin > pt.x )
-                    xmin = pt.x;
-
-                if( xmax < pt.x )
-                    xmax = pt.x;
-
-                if( ymin > pt.y )
-                    ymin = pt.y;
-
-                if( ymax < pt.y )
-                    ymax = pt.y;
-            }
-=======
     #endif
 		{
 			if( !is_float )
 			{
 				xmin = xmax = pt.x;
 				ymin = ymax = pt.y;
->>>>>>> f4e33ea0
 
 				for( i = 1; i < ptseq->total; i++ )
 				{
@@ -1241,10 +1180,6 @@
 	}
 	if( update )
         ((CvContour*)ptseq)->rect = rect;
-<<<<<<< HEAD
-
-=======
->>>>>>> f4e33ea0
     return rect;
 }
 
