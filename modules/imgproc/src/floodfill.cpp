/*M///////////////////////////////////////////////////////////////////////////////////////
//
//  IMPORTANT: READ BEFORE DOWNLOADING, COPYING, INSTALLING OR USING.
//
//  By downloading, copying, installing or using the software you agree to this license.
//  If you do not agree to this license, do not download, install,
//  copy or use the software.
//
//
//                           License Agreement
//                For Open Source Computer Vision Library
//
// Copyright (C) 2000, Intel Corporation, all rights reserved.
// Copyright (C) 2013, OpenCV Foundation, all rights reserved.
// Third party copyrights are property of their respective owners.
//
// Redistribution and use in source and binary forms, with or without modification,
// are permitted provided that the following conditions are met:
//
//   * Redistribution's of source code must retain the above copyright notice,
//     this list of conditions and the following disclaimer.
//
//   * Redistribution's in binary form must reproduce the above copyright notice,
//     this list of conditions and the following disclaimer in the documentation
//     and/or other materials provided with the distribution.
//
//   * The name of the copyright holders may not be used to endorse or promote products
//     derived from this software without specific prior written permission.
//
// This software is provided by the copyright holders and contributors "as is" and
// any express or implied warranties, including, but not limited to, the implied
// warranties of merchantability and fitness for a particular purpose are disclaimed.
// In no event shall the Intel Corporation or contributors be liable for any direct,
// indirect, incidental, special, exemplary, or consequential damages
// (including, but not limited to, procurement of substitute goods or services;
// loss of use, data, or profits; or business interruption) however caused
// and on any theory of liability, whether in contract, strict liability,
// or tort (including negligence or otherwise) arising in any way out of
// the use of this software, even if advised of the possibility of such damage.
//
//M*/

#include "precomp.hpp"

namespace cv
{

struct FFillSegment
{
    ushort y;
    ushort l;
    ushort r;
    ushort prevl;
    ushort prevr;
    short dir;
};

enum
{
    UP = 1,
    DOWN = -1
};

#define ICV_PUSH( Y, L, R, PREV_L, PREV_R, DIR )  \
{                                                 \
    tail->y = (ushort)(Y);                        \
    tail->l = (ushort)(L);                        \
    tail->r = (ushort)(R);                        \
    tail->prevl = (ushort)(PREV_L);               \
    tail->prevr = (ushort)(PREV_R);               \
    tail->dir = (short)(DIR);                     \
    if( ++tail == buffer_end )                    \
    {                                             \
        buffer->resize(buffer->size() * 3/2);     \
        tail = &buffer->front() + (tail - head);  \
        head = &buffer->front();                  \
        buffer_end = head + buffer->size();       \
    }                                             \
}

#define ICV_POP( Y, L, R, PREV_L, PREV_R, DIR )   \
{                                                 \
    --tail;                                       \
    Y = tail->y;                                  \
    L = tail->l;                                  \
    R = tail->r;                                  \
    PREV_L = tail->prevl;                         \
    PREV_R = tail->prevr;                         \
    DIR = tail->dir;                              \
}

struct ConnectedComp
{
    ConnectedComp();
    Rect rect;
    Point pt;
    int threshold;
    int label;
    int area;
    int harea;
    int carea;
    int perimeter;
    int nholes;
    int ninflections;
    double mx;
    double my;
    Scalar avg;
    Scalar sdv;
};

ConnectedComp::ConnectedComp()
{
    rect = Rect(0, 0, 0, 0);
    pt = Point(-1, -1);
    threshold = -1;
    label = -1;
    area = harea = carea = perimeter = nholes = ninflections = 0;
    mx = my = 0;
    avg = sdv = Scalar::all(0);
}

// Simple Floodfill (repainting single-color connected component)

template<typename _Tp>
static void
floodFill_CnIR( Mat& image, Point seed,
               _Tp newVal, ConnectedComp* region, int flags,
               std::vector<FFillSegment>* buffer )
{
<<<<<<< HEAD
    typedef typename DataType<_Tp>::channel_type _CTp;
    _Tp* img = (_Tp*)(image.data + image.step * seed.y);
    Size roi = image.size();
=======
    _Tp* img = (_Tp*)(pImage + step * seed.y);
>>>>>>> 389be676
    int i, L, R;
    int area = 0;
    int XMin, XMax, YMin = seed.y, YMax = seed.y;
    int _8_connectivity = (flags & 255) == 8;
    FFillSegment* buffer_end = &buffer->front() + buffer->size(), *head = &buffer->front(), *tail = &buffer->front();

    L = R = XMin = XMax = seed.x;

    _Tp val0 = img[L];
    img[L] = newVal;

    while( ++R < roi.width && img[R] == val0 )
        img[R] = newVal;

    while( --L >= 0 && img[L] == val0 )
        img[L] = newVal;

    XMax = --R;
    XMin = ++L;

    ICV_PUSH( seed.y, L, R, R + 1, R, UP );

    while( head != tail )
    {
        int k, YC, PL, PR, dir;
        ICV_POP( YC, L, R, PL, PR, dir );

        int data[][3] =
        {
            {-dir, L - _8_connectivity, R + _8_connectivity},
            {dir, L - _8_connectivity, PL - 1},
            {dir, PR + 1, R + _8_connectivity}
        };

        if( region )
        {
            area += R - L + 1;

            if( XMax < R ) XMax = R;
            if( XMin > L ) XMin = L;
            if( YMax < YC ) YMax = YC;
            if( YMin > YC ) YMin = YC;
        }

        for( k = 0; k < 3; k++ )
        {
            dir = data[k][0];
            img = (_Tp*)(image.data + (YC + dir) * image.step);
            int left = data[k][1];
            int right = data[k][2];

            if( (unsigned)(YC + dir) >= (unsigned)roi.height )
                continue;

            for( i = left; i <= right; i++ )
            {
                if( (unsigned)i < (unsigned)roi.width && img[i] == val0 )
                {
                    int j = i;
                    img[i] = newVal;
                    while( --j >= 0 && img[j] == val0 )
                        img[j] = newVal;

                    while( ++i < roi.width && img[i] == val0 )
                        img[i] = newVal;

                    ICV_PUSH( YC + dir, j+1, i-1, L, R, -dir );
                }
            }
        }
    }

    if( region )
    {
        region->pt = seed;
        region->area = area;
        region->rect.x = XMin;
        region->rect.y = YMin;
        region->rect.width = XMax - XMin + 1;
        region->rect.height = YMax - YMin + 1;
    }
}

/****************************************************************************************\
*                                   Gradient Floodfill                                   *
\****************************************************************************************/

struct Diff8uC1
{
    Diff8uC1(uchar _lo, uchar _up) : lo(_lo), interval(_lo + _up) {}
    bool operator()(const uchar* a, const uchar* b) const
    { return (unsigned)(a[0] - b[0] + lo) <= interval; }
    unsigned lo, interval;
};

struct Diff8uC3
{
    Diff8uC3(Vec3b _lo, Vec3b _up)
    {
        for( int k = 0; k < 3; k++ )
            lo[k] = _lo[k], interval[k] = _lo[k] + _up[k];
    }
    bool operator()(const Vec3b* a, const Vec3b* b) const
    {
        return (unsigned)(a[0][0] - b[0][0] + lo[0]) <= interval[0] &&
               (unsigned)(a[0][1] - b[0][1] + lo[1]) <= interval[1] &&
               (unsigned)(a[0][2] - b[0][2] + lo[2]) <= interval[2];
    }
    unsigned lo[3], interval[3];
};

template<typename _Tp>
struct DiffC1
{
    DiffC1(_Tp _lo, _Tp _up) : lo(-_lo), up(_up) {}
    bool operator()(const _Tp* a, const _Tp* b) const
    {
        _Tp d = a[0] - b[0];
        return lo <= d && d <= up;
    }
    _Tp lo, up;
};

template<typename _Tp>
struct DiffC3
{
    DiffC3(_Tp _lo, _Tp _up) : lo(-_lo), up(_up) {}
    bool operator()(const _Tp* a, const _Tp* b) const
    {
        _Tp d = *a - *b;
        return lo[0] <= d[0] && d[0] <= up[0] &&
               lo[1] <= d[1] && d[1] <= up[1] &&
               lo[2] <= d[2] && d[2] <= up[2];
    }
    _Tp lo, up;
};

typedef DiffC1<int> Diff32sC1;
typedef DiffC3<Vec3i> Diff32sC3;
typedef DiffC1<float> Diff32fC1;
typedef DiffC3<Vec3f> Diff32fC3;

template<typename _Tp, typename _MTp, typename _WTp, class Diff>
static void
floodFillGrad_CnIR( Mat& image, Mat& msk,
                   Point seed, _Tp newVal, _MTp newMaskVal,
                   Diff diff, ConnectedComp* region, int flags,
                   std::vector<FFillSegment>* buffer )
{
<<<<<<< HEAD
    typedef typename DataType<_Tp>::channel_type _CTp;
    int step = (int)image.step, maskStep = (int)msk.step;
    uchar* pImage = image.data;
=======
>>>>>>> 389be676
    _Tp* img = (_Tp*)(pImage + step*seed.y);
    uchar* pMask = msk.data + maskStep + sizeof(_MTp);
    _MTp* mask = (_MTp*)(pMask + maskStep*seed.y);
    int i, L, R;
    int area = 0;
    int XMin, XMax, YMin = seed.y, YMax = seed.y;
    int _8_connectivity = (flags & 255) == 8;
    int fixedRange = flags & FLOODFILL_FIXED_RANGE;
    int fillImage = (flags & FLOODFILL_MASK_ONLY) == 0;
    FFillSegment* buffer_end = &buffer->front() + buffer->size(), *head = &buffer->front(), *tail = &buffer->front();

    L = R = seed.x;
    if( mask[L] )
        return;

    mask[L] = newMaskVal;
    _Tp val0 = img[L];

    if( fixedRange )
    {
        while( !mask[R + 1] && diff( img + (R+1), &val0 ))
            mask[++R] = newMaskVal;

        while( !mask[L - 1] && diff( img + (L-1), &val0 ))
            mask[--L] = newMaskVal;
    }
    else
    {
        while( !mask[R + 1] && diff( img + (R+1), img + R ))
            mask[++R] = newMaskVal;

        while( !mask[L - 1] && diff( img + (L-1), img + L ))
            mask[--L] = newMaskVal;
    }

    XMax = R;
    XMin = L;

    ICV_PUSH( seed.y, L, R, R + 1, R, UP );

    while( head != tail )
    {
        int k, YC, PL, PR, dir;
        ICV_POP( YC, L, R, PL, PR, dir );

        int data[][3] =
        {
            {-dir, L - _8_connectivity, R + _8_connectivity},
            {dir, L - _8_connectivity, PL - 1},
            {dir, PR + 1, R + _8_connectivity}
        };

        unsigned length = (unsigned)(R-L);

        if( region )
        {
            area += (int)length + 1;

            if( XMax < R ) XMax = R;
            if( XMin > L ) XMin = L;
            if( YMax < YC ) YMax = YC;
            if( YMin > YC ) YMin = YC;
        }

        for( k = 0; k < 3; k++ )
        {
            dir = data[k][0];
            img = (_Tp*)(pImage + (YC + dir) * step);
            _Tp* img1 = (_Tp*)(pImage + YC * step);
            mask = (_MTp*)(pMask + (YC + dir) * maskStep);
            int left = data[k][1];
            int right = data[k][2];

            if( fixedRange )
                for( i = left; i <= right; i++ )
                {
                    if( !mask[i] && diff( img + i, &val0 ))
                    {
                        int j = i;
                        mask[i] = newMaskVal;
                        while( !mask[--j] && diff( img + j, &val0 ))
                            mask[j] = newMaskVal;

                        while( !mask[++i] && diff( img + i, &val0 ))
                            mask[i] = newMaskVal;

                        ICV_PUSH( YC + dir, j+1, i-1, L, R, -dir );
                    }
                }
            else if( !_8_connectivity )
                for( i = left; i <= right; i++ )
                {
                    if( !mask[i] && diff( img + i, img1 + i ))
                    {
                        int j = i;
                        mask[i] = newMaskVal;
                        while( !mask[--j] && diff( img + j, img + (j+1) ))
                            mask[j] = newMaskVal;

                        while( !mask[++i] &&
                              (diff( img + i, img + (i-1) ) ||
                               (diff( img + i, img1 + i) && i <= R)))
                            mask[i] = newMaskVal;

                        ICV_PUSH( YC + dir, j+1, i-1, L, R, -dir );
                    }
                }
            else
                for( i = left; i <= right; i++ )
                {
                    int idx;
                    _Tp val;

                    if( !mask[i] &&
                       (((val = img[i],
                          (unsigned)(idx = i-L-1) <= length) &&
                         diff( &val, img1 + (i-1))) ||
                        ((unsigned)(++idx) <= length &&
                         diff( &val, img1 + i )) ||
                        ((unsigned)(++idx) <= length &&
                         diff( &val, img1 + (i+1) ))))
                    {
                        int j = i;
                        mask[i] = newMaskVal;
                        while( !mask[--j] && diff( img + j, img + (j+1) ))
                            mask[j] = newMaskVal;

                        while( !mask[++i] &&
                              ((val = img[i],
                                diff( &val, img + (i-1) )) ||
                               (((unsigned)(idx = i-L-1) <= length &&
                                 diff( &val, img1 + (i-1) ))) ||
                               ((unsigned)(++idx) <= length &&
                                diff( &val, img1 + i )) ||
                               ((unsigned)(++idx) <= length &&
                                diff( &val, img1 + (i+1) ))))
                            mask[i] = newMaskVal;

                        ICV_PUSH( YC + dir, j+1, i-1, L, R, -dir );
                    }
                }
        }

        img = (_Tp*)(pImage + YC * step);
        if( fillImage )
            for( i = L; i <= R; i++ )
                img[i] = newVal;
        /*else if( region )
         for( i = L; i <= R; i++ )
         sum += img[i];*/
    }

    if( region )
    {
        region->pt = seed;
        region->label = saturate_cast<int>(newMaskVal);
        region->area = area;
        region->rect.x = XMin;
        region->rect.y = YMin;
        region->rect.width = XMax - XMin + 1;
        region->rect.height = YMax - YMin + 1;
    }
}

}

/****************************************************************************************\
*                                    External Functions                                  *
\****************************************************************************************/

int cv::floodFill( InputOutputArray _image, InputOutputArray _mask,
                  Point seedPoint, Scalar newVal, Rect* rect,
                  Scalar loDiff, Scalar upDiff, int flags )
{
    ConnectedComp comp;
    std::vector<FFillSegment> buffer;

    if( rect )
        *rect = Rect();

    int i, connectivity = flags & 255;
    union {
        uchar b[4];
        int i[4];
        float f[4];
        double _[4];
    } nv_buf;
    nv_buf._[0] = nv_buf._[1] = nv_buf._[2] = nv_buf._[3] = 0;

    struct { Vec3b b; Vec3i i; Vec3f f; } ld_buf, ud_buf;
    Mat img = _image.getMat(), mask;
    if( !_mask.empty() )
        mask = _mask.getMat();
    Size size = img.size();

    int type = img.type();
    int depth = img.depth();
    int cn = img.channels();

    if( connectivity == 0 )
        connectivity = 4;
    else if( connectivity != 4 && connectivity != 8 )
        CV_Error( CV_StsBadFlag, "Connectivity must be 4, 0(=4) or 8" );

    bool is_simple = mask.empty() && (flags & FLOODFILL_MASK_ONLY) == 0;

    for( i = 0; i < cn; i++ )
    {
        if( loDiff[i] < 0 || upDiff[i] < 0 )
            CV_Error( CV_StsBadArg, "lo_diff and up_diff must be non-negative" );
        is_simple = is_simple && fabs(loDiff[i]) < DBL_EPSILON && fabs(upDiff[i]) < DBL_EPSILON;
    }

    if( (unsigned)seedPoint.x >= (unsigned)size.width ||
       (unsigned)seedPoint.y >= (unsigned)size.height )
        CV_Error( CV_StsOutOfRange, "Seed point is outside of image" );

    scalarToRawData( newVal, &nv_buf, type, 0);
    size_t buffer_size = MAX( size.width, size.height ) * 2;
    buffer.resize( buffer_size );

    if( is_simple )
    {
        size_t elem_size = img.elemSize();
        const uchar* seed_ptr = img.data + img.step*seedPoint.y + elem_size*seedPoint.x;

        size_t k = 0;
        for(; k < elem_size; k++)
            if (seed_ptr[k] != nv_buf.b[k])
                break;

        if( k != elem_size )
        {
            if( type == CV_8UC1 )
                floodFill_CnIR(img, seedPoint, nv_buf.b[0], &comp, flags, &buffer);
            else if( type == CV_8UC3 )
                floodFill_CnIR(img, seedPoint, Vec3b(nv_buf.b), &comp, flags, &buffer);
            else if( type == CV_32SC1 )
                floodFill_CnIR(img, seedPoint, nv_buf.i[0], &comp, flags, &buffer);
            else if( type == CV_32FC1 )
                floodFill_CnIR(img, seedPoint, nv_buf.f[0], &comp, flags, &buffer);
            else if( type == CV_32SC3 )
                floodFill_CnIR(img, seedPoint, Vec3i(nv_buf.i), &comp, flags, &buffer);
            else if( type == CV_32FC3 )
                floodFill_CnIR(img, seedPoint, Vec3f(nv_buf.f), &comp, flags, &buffer);
            else
                CV_Error( CV_StsUnsupportedFormat, "" );
            if( rect )
                *rect = comp.rect;
            return comp.area;
        }
    }

    if( mask.empty() )
    {
        Mat tempMask( size.height + 2, size.width + 2, CV_8UC1 );
        tempMask.setTo(Scalar::all(0));
        mask = tempMask;
    }
    else
    {
        CV_Assert( mask.rows == size.height+2 && mask.cols == size.width+2 );
        CV_Assert( mask.type() == CV_8U );
    }

    memset( mask.data, 1, mask.cols );
    memset( mask.data + mask.step*(mask.rows-1), 1, mask.cols );

    for( i = 1; i <= size.height; i++ )
    {
        mask.at<uchar>(i, 0) = mask.at<uchar>(i, mask.cols-1) = (uchar)1;
    }

    if( depth == CV_8U )
        for( i = 0; i < cn; i++ )
        {
            ld_buf.b[i] = saturate_cast<uchar>(cvFloor(loDiff[i]));
            ud_buf.b[i] = saturate_cast<uchar>(cvFloor(upDiff[i]));
        }
    else if( depth == CV_32S )
        for( i = 0; i < cn; i++ )
        {
            ld_buf.i[i] = cvFloor(loDiff[i]);
            ud_buf.i[i] = cvFloor(upDiff[i]);
        }
    else if( depth == CV_32F )
        for( i = 0; i < cn; i++ )
        {
            ld_buf.f[i] = (float)loDiff[i];
            ud_buf.f[i] = (float)upDiff[i];
        }
    else
        CV_Error( CV_StsUnsupportedFormat, "" );

    uchar newMaskVal = (uchar)((flags & ~0xff) == 0 ? 1 : ((flags >> 8) & 255));

    if( type == CV_8UC1 )
        floodFillGrad_CnIR<uchar, uchar, int, Diff8uC1>(
                img, mask, seedPoint, nv_buf.b[0], newMaskVal,
                Diff8uC1(ld_buf.b[0], ud_buf.b[0]),
                &comp, flags, &buffer);
    else if( type == CV_8UC3 )
        floodFillGrad_CnIR<Vec3b, uchar, Vec3i, Diff8uC3>(
                img, mask, seedPoint, Vec3b(nv_buf.b), newMaskVal,
                Diff8uC3(ld_buf.b, ud_buf.b),
                &comp, flags, &buffer);
    else if( type == CV_32SC1 )
        floodFillGrad_CnIR<int, uchar, int, Diff32sC1>(
                img, mask, seedPoint, nv_buf.i[0], newMaskVal,
                Diff32sC1(ld_buf.i[0], ud_buf.i[0]),
                &comp, flags, &buffer);
    else if( type == CV_32SC3 )
        floodFillGrad_CnIR<Vec3i, uchar, Vec3i, Diff32sC3>(
                img, mask, seedPoint, Vec3i(nv_buf.i), newMaskVal,
                Diff32sC3(ld_buf.i, ud_buf.i),
                &comp, flags, &buffer);
    else if( type == CV_32FC1 )
        floodFillGrad_CnIR<float, uchar, float, Diff32fC1>(
                img, mask, seedPoint, nv_buf.f[0], newMaskVal,
                Diff32fC1(ld_buf.f[0], ud_buf.f[0]),
                &comp, flags, &buffer);
    else if( type == CV_32FC3 )
        floodFillGrad_CnIR<Vec3f, uchar, Vec3f, Diff32fC3>(
                img, mask, seedPoint, Vec3f(nv_buf.f), newMaskVal,
                Diff32fC3(ld_buf.f, ud_buf.f),
                &comp, flags, &buffer);
    else
        CV_Error(CV_StsUnsupportedFormat, "");
    
    if( rect )
        *rect = comp.rect;
    return comp.area;
}


int cv::floodFill( InputOutputArray _image, Point seedPoint,
                  Scalar newVal, Rect* rect,
                  Scalar loDiff, Scalar upDiff, int flags )
{
    return floodFill(_image, Mat(), seedPoint, newVal, rect, loDiff, upDiff, flags);
}


CV_IMPL void
cvFloodFill( CvArr* arr, CvPoint seed_point,
             CvScalar newVal, CvScalar lo_diff, CvScalar up_diff,
             CvConnectedComp* comp, int flags, CvArr* maskarr )
{
    if( comp )
        memset( comp, 0, sizeof(*comp) );

    cv::Mat img = cv::cvarrToMat(arr), mask = cv::cvarrToMat(maskarr);
    int area = cv::floodFill(img, mask, seed_point, newVal,
                             comp ? (cv::Rect*)&comp->rect : 0,
                             lo_diff, up_diff, flags );
    if( comp )
    {
        comp->area = area;
        comp->value = newVal;
    }
}

/* End of file. */<|MERGE_RESOLUTION|>--- conflicted
+++ resolved
@@ -127,13 +127,8 @@
                _Tp newVal, ConnectedComp* region, int flags,
                std::vector<FFillSegment>* buffer )
 {
-<<<<<<< HEAD
-    typedef typename DataType<_Tp>::channel_type _CTp;
     _Tp* img = (_Tp*)(image.data + image.step * seed.y);
     Size roi = image.size();
-=======
-    _Tp* img = (_Tp*)(pImage + step * seed.y);
->>>>>>> 389be676
     int i, L, R;
     int area = 0;
     int XMin, XMax, YMin = seed.y, YMax = seed.y;
@@ -283,12 +278,8 @@
                    Diff diff, ConnectedComp* region, int flags,
                    std::vector<FFillSegment>* buffer )
 {
-<<<<<<< HEAD
-    typedef typename DataType<_Tp>::channel_type _CTp;
     int step = (int)image.step, maskStep = (int)msk.step;
     uchar* pImage = image.data;
-=======
->>>>>>> 389be676
     _Tp* img = (_Tp*)(pImage + step*seed.y);
     uchar* pMask = msk.data + maskStep + sizeof(_MTp);
     _MTp* mask = (_MTp*)(pMask + maskStep*seed.y);
@@ -617,7 +608,7 @@
                 &comp, flags, &buffer);
     else
         CV_Error(CV_StsUnsupportedFormat, "");
-    
+
     if( rect )
         *rect = comp.rect;
     return comp.area;
