/*M///////////////////////////////////////////////////////////////////////////////////////
//
//  IMPORTANT: READ BEFORE DOWNLOADING, COPYING, INSTALLING OR USING.
//
//  By downloading, copying, installing or using the software you agree to this license.
//  If you do not agree to this license, do not download, install,
//  copy or use the software.
//
//
//                           License Agreement
//                For Open Source Computer Vision Library
//
// Copyright (C) 2000-2008, Intel Corporation, all rights reserved.
// Copyright (C) 2009, Willow Garage Inc., all rights reserved.
// Third party copyrights are property of their respective owners.
//
// Redistribution and use in source and binary forms, with or without modification,
// are permitted provided that the following conditions are met:
//
//   * Redistribution's of source code must retain the above copyright notice,
//     this list of conditions and the following disclaimer.
//
//   * Redistribution's in binary form must reproduce the above copyright notice,
//     this list of conditions and the following disclaimer in the documentation
//     and/or other materials provided with the distribution.
//
//   * The name of the copyright holders may not be used to endorse or promote products
//     derived from this software without specific prior written permission.
//
// This software is provided by the copyright holders and contributors "as is" and
// any express or implied warranties, including, but not limited to, the implied
// warranties of merchantability and fitness for a particular purpose are disclaimed.
// In no event shall the Intel Corporation or contributors be liable for any direct,
// indirect, incidental, special, exemplary, or consequential damages
// (including, but not limited to, procurement of substitute goods or services;
// loss of use, data, or profits; or business interruption) however caused
// and on any theory of liability, whether in contract, strict liability,
// or tort (including negligence or otherwise) arising in any way out of
// the use of this software, even if advised of the possibility of such damage.
//
//M*/

#ifndef __OPENCV_NONFREE_FEATURES_2D_HPP__
#define __OPENCV_NONFREE_FEATURES_2D_HPP__

#include "opencv2/features2d/features2d.hpp"

#ifdef __cplusplus

namespace cv
{

/*!
 SIFT implementation.
 
 The class implements SIFT algorithm by D. Lowe.
*/
class CV_EXPORTS_W SIFT : public Feature2D
{
public:
<<<<<<< HEAD
    explicit SIFT( int nfeatures=0, int nOctaveLayers=3,
=======
    CV_WRAP explicit SIFT( int nfeatures=0, int nOctaveLayers=3,
>>>>>>> f4e33ea0
          double contrastThreshold=0.04, double edgeThreshold=10,
          double sigma=1.6);

    //! returns the descriptor size in floats (128)
    CV_WRAP int descriptorSize() const;
    
    //! returns the descriptor type
    CV_WRAP int descriptorType() const;
    
    //! finds the keypoints using SIFT algorithm
    void operator()(InputArray img, InputArray mask,
                    vector<KeyPoint>& keypoints) const;
    //! finds the keypoints and computes descriptors for them using SIFT algorithm.
    //! Optionally it can compute descriptors for the user-provided keypoints
    void operator()(InputArray img, InputArray mask,
                    vector<KeyPoint>& keypoints,
                    OutputArray descriptors,
                    bool useProvidedKeypoints=false) const;
    
    AlgorithmInfo* info() const;
    
    void buildGaussianPyramid( const Mat& base, vector<Mat>& pyr, int nOctaves ) const;
    void buildDoGPyramid( const vector<Mat>& pyr, vector<Mat>& dogpyr ) const;
    void findScaleSpaceExtrema( const vector<Mat>& gauss_pyr, const vector<Mat>& dog_pyr,
                                vector<KeyPoint>& keypoints ) const;

protected:
    void detectImpl( const Mat& image, vector<KeyPoint>& keypoints, const Mat& mask=Mat() ) const;
    void computeImpl( const Mat& image, vector<KeyPoint>& keypoints, Mat& descriptors ) const;
    
    CV_PROP_RW int nfeatures;
    CV_PROP_RW int nOctaveLayers;
    CV_PROP_RW double contrastThreshold;
    CV_PROP_RW double edgeThreshold;
    CV_PROP_RW double sigma;
};

typedef SIFT SiftFeatureDetector;
typedef SIFT SiftDescriptorExtractor;
    
/*!
 SURF implementation.
 
 The class implements SURF algorithm by H. Bay et al.
 */
class CV_EXPORTS_W SURF : public Feature2D
{
public:
    //! the default constructor
    CV_WRAP SURF();
    //! the full constructor taking all the necessary parameters
    explicit CV_WRAP SURF(double hessianThreshold,
                  int nOctaves=4, int nOctaveLayers=2,
                  bool extended=true, bool upright=false);

    //! returns the descriptor size in float's (64 or 128)
    CV_WRAP int descriptorSize() const;
    
    //! returns the descriptor type
    CV_WRAP int descriptorType() const;
    
    //! finds the keypoints using fast hessian detector used in SURF
    CV_WRAP_AS(detect) void operator()(InputArray img, InputArray mask,
                    CV_OUT vector<KeyPoint>& keypoints) const;
    //! finds the keypoints and computes their descriptors. Optionally it can compute descriptors for the user-provided keypoints
    CV_WRAP_AS(detect) void operator()(InputArray img, InputArray mask,
                    CV_OUT vector<KeyPoint>& keypoints,
                    OutputArray descriptors,
                    bool useProvidedKeypoints=false) const;
    
    AlgorithmInfo* info() const;
    
    CV_PROP_RW double hessianThreshold;
    CV_PROP_RW int nOctaves;
    CV_PROP_RW int nOctaveLayers;
    CV_PROP_RW bool extended;
    CV_PROP_RW bool upright;
    
protected:
    
    void detectImpl( const Mat& image, vector<KeyPoint>& keypoints, const Mat& mask=Mat() ) const;
    void computeImpl( const Mat& image, vector<KeyPoint>& keypoints, Mat& descriptors ) const;
};
    
typedef SURF SurfFeatureDetector;
typedef SURF SurfDescriptorExtractor;

} /* namespace cv */

#endif /* __cplusplus */

#endif

/* End of file. */<|MERGE_RESOLUTION|>--- conflicted
+++ resolved
@@ -58,11 +58,7 @@
 class CV_EXPORTS_W SIFT : public Feature2D
 {
 public:
-<<<<<<< HEAD
-    explicit SIFT( int nfeatures=0, int nOctaveLayers=3,
-=======
     CV_WRAP explicit SIFT( int nfeatures=0, int nOctaveLayers=3,
->>>>>>> f4e33ea0
           double contrastThreshold=0.04, double edgeThreshold=10,
           double sigma=1.6);
 
@@ -125,10 +121,10 @@
     CV_WRAP int descriptorType() const;
     
     //! finds the keypoints using fast hessian detector used in SURF
-    CV_WRAP_AS(detect) void operator()(InputArray img, InputArray mask,
+    void operator()(InputArray img, InputArray mask,
                     CV_OUT vector<KeyPoint>& keypoints) const;
     //! finds the keypoints and computes their descriptors. Optionally it can compute descriptors for the user-provided keypoints
-    CV_WRAP_AS(detect) void operator()(InputArray img, InputArray mask,
+    void operator()(InputArray img, InputArray mask,
                     CV_OUT vector<KeyPoint>& keypoints,
                     OutputArray descriptors,
                     bool useProvidedKeypoints=false) const;
