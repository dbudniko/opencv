--- conflicted
+++ resolved
@@ -3878,8 +3878,6 @@
 /************************************************************************/
 /* Module init */
 
-<<<<<<< HEAD
-=======
 #include "opencv2/opencv_modules.hpp"
 
 #ifdef HAVE_OPENCV_NONFREE
@@ -3902,7 +3900,6 @@
 #  include "opencv2/contrib/contrib.hpp"
 #endif
 
->>>>>>> f4e33ea0
 static PyObject* init_cv()
 {
   PyObject *m, *d;
