/*M///////////////////////////////////////////////////////////////////////////////////////
//
//  IMPORTANT: READ BEFORE DOWNLOADING, COPYING, INSTALLING OR USING.
//
//  By downloading, copying, installing or using the software you agree to this license.
//  If you do not agree to this license, do not download, install,
//  copy or use the software.
//
//
//                           License Agreement
//                For Open Source Computer Vision Library
//
// Copyright (C) 2000-2008, Intel Corporation, all rights reserved.
// Copyright (C) 2009-2011, Willow Garage Inc., all rights reserved.
// Copyright (C) 2014-2015, Itseez Inc., all rights reserved.
// Third party copyrights are property of their respective owners.
//
// Redistribution and use in source and binary forms, with or without modification,
// are permitted provided that the following conditions are met:
//
//   * Redistribution's of source code must retain the above copyright notice,
//     this list of conditions and the following disclaimer.
//
//   * Redistribution's in binary form must reproduce the above copyright notice,
//     this list of conditions and the following disclaimer in the documentation
//     and/or other materials provided with the distribution.
//
//   * The name of the copyright holders may not be used to endorse or promote products
//     derived from this software without specific prior written permission.
//
// This software is provided by the copyright holders and contributors "as is" and
// any express or implied warranties, including, but not limited to, the implied
// warranties of merchantability and fitness for a particular purpose are disclaimed.
// In no event shall the Intel Corporation or contributors be liable for any direct,
// indirect, incidental, special, exemplary, or consequential damages
// (including, but not limited to, procurement of substitute goods or services;
// loss of use, data, or profits; or business interruption) however caused
// and on any theory of liability, whether in contract, strict liability,
// or tort (including negligence or otherwise) arising in any way out of
// the use of this software, even if advised of the possibility of such damage.
//
//M*/

#include <sstream>
#include "precomp.hpp"
#include "opencl_kernels_core.hpp"
#include "opencv2/core/opencl/runtime/opencl_clamdblas.hpp"
#include "opencv2/core/opencl/runtime/opencl_core.hpp"
#include "intel_gpu_gemm.inl.hpp"

namespace cv
{

/****************************************************************************************\
*                                         GEMM                                           *
\****************************************************************************************/

static void
GEMM_CopyBlock( const uchar* src, size_t src_step,
                uchar* dst, size_t dst_step,
                Size size, size_t pix_size )
{
    int j;
    size.width *= (int)(pix_size / sizeof(int));

    for( ; size.height--; src += src_step, dst += dst_step )
    {
        j=0;
         #if CV_ENABLE_UNROLLED
        for( ; j <= size.width - 4; j += 4 )
        {
            int t0 = ((const int*)src)[j];
            int t1 = ((const int*)src)[j+1];
            ((int*)dst)[j] = t0;
            ((int*)dst)[j+1] = t1;
            t0 = ((const int*)src)[j+2];
            t1 = ((const int*)src)[j+3];
            ((int*)dst)[j+2] = t0;
            ((int*)dst)[j+3] = t1;
        }
        #endif
        for( ; j < size.width; j++ )
            ((int*)dst)[j] = ((const int*)src)[j];
    }
}


static void
GEMM_TransposeBlock( const uchar* src, size_t src_step,
                     uchar* dst, size_t dst_step,
                     Size size, size_t pix_size )
{
    int i, j;
    for( i = 0; i < size.width; i++, dst += dst_step, src += pix_size )
    {
        const uchar* _src = src;
        switch( pix_size )
        {
        case sizeof(int):
            for( j = 0; j < size.height; j++, _src += src_step )
                ((int*)dst)[j] = ((int*)_src)[0];
            break;
        case sizeof(int)*2:
            for( j = 0; j < size.height*2; j += 2, _src += src_step )
            {
                int t0 = ((int*)_src)[0];
                int t1 = ((int*)_src)[1];
                ((int*)dst)[j] = t0;
                ((int*)dst)[j+1] = t1;
            }
            break;
        case sizeof(int)*4:
            for( j = 0; j < size.height*4; j += 4, _src += src_step )
            {
                int t0 = ((int*)_src)[0];
                int t1 = ((int*)_src)[1];
                ((int*)dst)[j] = t0;
                ((int*)dst)[j+1] = t1;
                t0 = ((int*)_src)[2];
                t1 = ((int*)_src)[3];
                ((int*)dst)[j+2] = t0;
                ((int*)dst)[j+3] = t1;
            }
            break;
        default:
            assert(0);
            return;
        }
    }
}


template<typename T, typename WT> static void
GEMMSingleMul( const T* a_data, size_t a_step,
               const T* b_data, size_t b_step,
               const T* c_data, size_t c_step,
               T* d_data, size_t d_step,
               Size a_size, Size d_size,
               double alpha, double beta, int flags )
{
    int i, j, k, n = a_size.width, m = d_size.width, drows = d_size.height;
    const T *_a_data = a_data, *_b_data = b_data, *_c_data = c_data;
    cv::AutoBuffer<T> _a_buf;
    T* a_buf = 0;
    size_t a_step0, a_step1, c_step0, c_step1, t_step;

    a_step /= sizeof(a_data[0]);
    b_step /= sizeof(b_data[0]);
    c_step /= sizeof(c_data[0]);
    d_step /= sizeof(d_data[0]);
    a_step0 = a_step;
    a_step1 = 1;

    if( !c_data )
        c_step0 = c_step1 = 0;
    else if( !(flags & GEMM_3_T) )
        c_step0 = c_step, c_step1 = 1;
    else
        c_step0 = 1, c_step1 = c_step;

    if( flags & GEMM_1_T )
    {
        CV_SWAP( a_step0, a_step1, t_step );
        n = a_size.height;
        if( a_step > 1 && n > 1 )
        {
            _a_buf.allocate(n);
            a_buf = _a_buf.data();
        }
    }

    if( n == 1 ) /* external product */
    {
        cv::AutoBuffer<T> _b_buf;
        T* b_buf = 0;

        if( a_step > 1 && a_size.height > 1 )
        {
            _a_buf.allocate(drows);
            a_buf = _a_buf.data();
            for( k = 0; k < drows; k++ )
                a_buf[k] = a_data[a_step*k];
            a_data = a_buf;
        }

        if( b_step > 1 )
        {
            _b_buf.allocate(d_size.width);
            b_buf = _b_buf.data();
            for( j = 0; j < d_size.width; j++ )
                b_buf[j] = b_data[j*b_step];
            b_data = b_buf;
        }

        for( i = 0; i < drows; i++, _c_data += c_step0, d_data += d_step )
        {
            WT al = WT(a_data[i])*alpha;
            c_data = _c_data;
            for( j = 0; j <= d_size.width - 2; j += 2, c_data += 2*c_step1 )
            {
                WT s0 = al*WT(b_data[j]);
                WT s1 = al*WT(b_data[j+1]);
                if( !c_data )
                {
                    d_data[j] = T(s0);
                    d_data[j+1] = T(s1);
                }
                else
                {
                    d_data[j] = T(s0 + WT(c_data[0])*beta);
                    d_data[j+1] = T(s1 + WT(c_data[c_step1])*beta);
                }
            }

            for( ; j < d_size.width; j++, c_data += c_step1 )
            {
                WT s0 = al*WT(b_data[j]);
                if( !c_data )
                    d_data[j] = T(s0);
                else
                    d_data[j] = T(s0 + WT(c_data[0])*beta);
            }
        }
    }
    else if( flags & GEMM_2_T ) /* A * Bt */
    {
        for( i = 0; i < drows; i++, _a_data += a_step0, _c_data += c_step0, d_data += d_step )
        {
            a_data = _a_data;
            b_data = _b_data;
            c_data = _c_data;

            if( a_buf )
            {
                for( k = 0; k < n; k++ )
                    a_buf[k] = a_data[a_step1*k];
                a_data = a_buf;
            }

            for( j = 0; j < d_size.width; j++, b_data += b_step,
                                               c_data += c_step1 )
            {
                WT s0(0), s1(0), s2(0), s3(0);
                k = 0;
                 #if CV_ENABLE_UNROLLED
                for( ; k <= n - 4; k += 4 )
                {
                    s0 += WT(a_data[k])*WT(b_data[k]);
                    s1 += WT(a_data[k+1])*WT(b_data[k+1]);
                    s2 += WT(a_data[k+2])*WT(b_data[k+2]);
                    s3 += WT(a_data[k+3])*WT(b_data[k+3]);
                }
                #endif
                for( ; k < n; k++ )
                    s0 += WT(a_data[k])*WT(b_data[k]);
                s0 = (s0+s1+s2+s3)*alpha;

                if( !c_data )
                    d_data[j] = T(s0);
                else
                    d_data[j] = T(s0 + WT(c_data[0])*beta);
            }
        }
    }
    else if( d_size.width*sizeof(d_data[0]) <= 1600 )
    {
        for( i = 0; i < drows; i++, _a_data += a_step0,
                                    _c_data += c_step0,
                                    d_data += d_step )
        {
            a_data = _a_data, c_data = _c_data;

            if( a_buf )
            {
                for( k = 0; k < n; k++ )
                    a_buf[k] = a_data[a_step1*k];
                a_data = a_buf;
            }

            for( j = 0; j <= m - 4; j += 4, c_data += 4*c_step1 )
            {
                const T* b = _b_data + j;
                WT s0(0), s1(0), s2(0), s3(0);

                for( k = 0; k < n; k++, b += b_step )
                {
                    WT a(a_data[k]);
                    s0 += a * WT(b[0]); s1 += a * WT(b[1]);
                    s2 += a * WT(b[2]); s3 += a * WT(b[3]);
                }

                if( !c_data )
                {
                    d_data[j] = T(s0*alpha);
                    d_data[j+1] = T(s1*alpha);
                    d_data[j+2] = T(s2*alpha);
                    d_data[j+3] = T(s3*alpha);
                }
                else
                {
                    s0 = s0*alpha; s1 = s1*alpha;
                    s2 = s2*alpha; s3 = s3*alpha;
                    d_data[j] = T(s0 + WT(c_data[0])*beta);
                    d_data[j+1] = T(s1 + WT(c_data[c_step1])*beta);
                    d_data[j+2] = T(s2 + WT(c_data[c_step1*2])*beta);
                    d_data[j+3] = T(s3 + WT(c_data[c_step1*3])*beta);
                }
            }

            for( ; j < m; j++, c_data += c_step1 )
            {
                const T* b = _b_data + j;
                WT s0(0);

                for( k = 0; k < n; k++, b += b_step )
                    s0 += WT(a_data[k]) * WT(b[0]);

                s0 = s0*alpha;
                if( !c_data )
                    d_data[j] = T(s0);
                else
                    d_data[j] = T(s0 + WT(c_data[0])*beta);
            }
        }
    }
    else
    {
        cv::AutoBuffer<WT> _d_buf(m);
        WT* d_buf = _d_buf.data();

        for( i = 0; i < drows; i++, _a_data += a_step0, _c_data += c_step0, d_data += d_step )
        {
            a_data = _a_data;
            b_data = _b_data;
            c_data = _c_data;

            if( a_buf )
            {
                for( k = 0; k < n; k++ )
                    a_buf[k] = _a_data[a_step1*k];
                a_data = a_buf;
            }

            for( j = 0; j < m; j++ )
                d_buf[j] = WT(0);

            for( k = 0; k < n; k++, b_data += b_step )
            {
                WT al(a_data[k]);
                j=0;
                 #if CV_ENABLE_UNROLLED
                for(; j <= m - 4; j += 4 )
                {
                    WT t0 = d_buf[j] + WT(b_data[j])*al;
                    WT t1 = d_buf[j+1] + WT(b_data[j+1])*al;
                    d_buf[j] = t0;
                    d_buf[j+1] = t1;
                    t0 = d_buf[j+2] + WT(b_data[j+2])*al;
                    t1 = d_buf[j+3] + WT(b_data[j+3])*al;
                    d_buf[j+2] = t0;
                    d_buf[j+3] = t1;
                }
                #endif
                for( ; j < m; j++ )
                    d_buf[j] += WT(b_data[j])*al;
            }

            if( !c_data )
                for( j = 0; j < m; j++ )
                    d_data[j] = T(d_buf[j]*alpha);
            else
                for( j = 0; j < m; j++, c_data += c_step1 )
                {
                    WT t = d_buf[j]*alpha;
                    d_data[j] = T(t + WT(c_data[0])*beta);
                }
        }
    }
}


template<typename T, typename WT> static void
GEMMBlockMul( const T* a_data, size_t a_step,
              const T* b_data, size_t b_step,
              WT* d_data, size_t d_step,
              Size a_size, Size d_size, int flags )
{
    int i, j, k, n = a_size.width, m = d_size.width;
    const T *_a_data = a_data, *_b_data = b_data;
    cv::AutoBuffer<T> _a_buf;
    T* a_buf = 0;
    size_t a_step0, a_step1, t_step;
    int do_acc = flags & 16;

    a_step /= sizeof(a_data[0]);
    b_step /= sizeof(b_data[0]);
    d_step /= sizeof(d_data[0]);

    a_step0 = a_step;
    a_step1 = 1;

    if( flags & GEMM_1_T )
    {
        CV_SWAP( a_step0, a_step1, t_step );
        n = a_size.height;
        _a_buf.allocate(n);
        a_buf = _a_buf.data();
    }

    if( flags & GEMM_2_T )
    {
        /* second operand is transposed */
        for( i = 0; i < d_size.height; i++, _a_data += a_step0, d_data += d_step )
        {
            a_data = _a_data; b_data = _b_data;

            if( a_buf )
            {
                for( k = 0; k < n; k++ )
                    a_buf[k] = a_data[a_step1*k];
                a_data = a_buf;
            }

            for( j = 0; j < d_size.width; j++, b_data += b_step )
            {
                WT s0 = do_acc ? d_data[j]:WT(0), s1(0);
                for( k = 0; k <= n - 2; k += 2 )
                {
                    s0 += WT(a_data[k])*WT(b_data[k]);
                    s1 += WT(a_data[k+1])*WT(b_data[k+1]);
                }

                for( ; k < n; k++ )
                    s0 += WT(a_data[k])*WT(b_data[k]);

                d_data[j] = s0 + s1;
            }
        }
    }
    else
    {
        for( i = 0; i < d_size.height; i++, _a_data += a_step0, d_data += d_step )
        {
            a_data = _a_data, b_data = _b_data;

            if( a_buf )
            {
                for( k = 0; k < n; k++ )
                    a_buf[k] = a_data[a_step1*k];
                a_data = a_buf;
            }

            for( j = 0; j <= m - 4; j += 4 )
            {
                WT s0, s1, s2, s3;
                const T* b = b_data + j;

                if( do_acc )
                {
                    s0 = d_data[j]; s1 = d_data[j+1];
                    s2 = d_data[j+2]; s3 = d_data[j+3];
                }
                else
                    s0 = s1 = s2 = s3 = WT(0);

                for( k = 0; k < n; k++, b += b_step )
                {
                    WT a(a_data[k]);
                    s0 += a * WT(b[0]); s1 += a * WT(b[1]);
                    s2 += a * WT(b[2]); s3 += a * WT(b[3]);
                }

                d_data[j] = s0; d_data[j+1] = s1;
                d_data[j+2] = s2; d_data[j+3] = s3;
            }

            for( ; j < m; j++ )
            {
                const T* b = b_data + j;
                WT s0 = do_acc ? d_data[j] : WT(0);

                for( k = 0; k < n; k++, b += b_step )
                    s0 += WT(a_data[k]) * WT(b[0]);

                d_data[j] = s0;
            }
        }
    }
}


template<typename T, typename WT> static void
GEMMStore( const T* c_data, size_t c_step,
           const WT* d_buf, size_t d_buf_step,
           T* d_data, size_t d_step, Size d_size,
           double alpha, double beta, int flags )
{
    const T* _c_data = c_data;
    int j;
    size_t c_step0, c_step1;

    c_step /= sizeof(c_data[0]);
    d_buf_step /= sizeof(d_buf[0]);
    d_step /= sizeof(d_data[0]);

    if( !c_data )
        c_step0 = c_step1 = 0;
    else if( !(flags & GEMM_3_T) )
        c_step0 = c_step, c_step1 = 1;
    else
        c_step0 = 1, c_step1 = c_step;

    for( ; d_size.height--; _c_data += c_step0, d_buf += d_buf_step, d_data += d_step )
    {
        if( _c_data )
        {
            c_data = _c_data;
            j=0;
             #if CV_ENABLE_UNROLLED
            for(; j <= d_size.width - 4; j += 4, c_data += 4*c_step1 )
            {
                WT t0 = alpha*d_buf[j];
                WT t1 = alpha*d_buf[j+1];
                t0 += beta*WT(c_data[0]);
                t1 += beta*WT(c_data[c_step1]);
                d_data[j] = T(t0);
                d_data[j+1] = T(t1);
                t0 = alpha*d_buf[j+2];
                t1 = alpha*d_buf[j+3];
                t0 += beta*WT(c_data[c_step1*2]);
                t1 += beta*WT(c_data[c_step1*3]);
                d_data[j+2] = T(t0);
                d_data[j+3] = T(t1);
            }
            #endif
            for( ; j < d_size.width; j++, c_data += c_step1 )
            {
                WT t0 = alpha*d_buf[j];
                d_data[j] = T(t0 + WT(c_data[0])*beta);
            }
        }
        else
        {
            j = 0;
             #if CV_ENABLE_UNROLLED
            for( ; j <= d_size.width - 4; j += 4 )
            {
                WT t0 = alpha*d_buf[j];
                WT t1 = alpha*d_buf[j+1];
                d_data[j] = T(t0);
                d_data[j+1] = T(t1);
                t0 = alpha*d_buf[j+2];
                t1 = alpha*d_buf[j+3];
                d_data[j+2] = T(t0);
                d_data[j+3] = T(t1);
            }
            #endif
            for( ; j < d_size.width; j++ )
                d_data[j] = T(alpha*d_buf[j]);
        }
    }
}


typedef void (*GEMMSingleMulFunc)( const void* src1, size_t step1,
                   const void* src2, size_t step2, const void* src3, size_t step3,
                   void* dst, size_t dststep, Size srcsize, Size dstsize,
                   double alpha, double beta, int flags );

typedef void (*GEMMBlockMulFunc)( const void* src1, size_t step1,
                   const void* src2, size_t step2, void* dst, size_t dststep,
                   Size srcsize, Size dstsize, int flags );

typedef void (*GEMMStoreFunc)( const void* src1, size_t step1,
                   const void* src2, size_t step2, void* dst, size_t dststep,
                   Size dstsize, double alpha, double beta, int flags );

static void GEMMSingleMul_32f( const float* a_data, size_t a_step,
              const float* b_data, size_t b_step,
              const float* c_data, size_t c_step,
              float* d_data, size_t d_step,
              Size a_size, Size d_size,
              double alpha, double beta, int flags )
{
    GEMMSingleMul<float,double>(a_data, a_step, b_data, b_step, c_data,
                                c_step, d_data, d_step, a_size, d_size,
                                alpha, beta, flags);
}

static void GEMMSingleMul_64f( const double* a_data, size_t a_step,
                              const double* b_data, size_t b_step,
                              const double* c_data, size_t c_step,
                              double* d_data, size_t d_step,
                              Size a_size, Size d_size,
                              double alpha, double beta, int flags )
{
    GEMMSingleMul<double,double>(a_data, a_step, b_data, b_step, c_data,
                                c_step, d_data, d_step, a_size, d_size,
                                alpha, beta, flags);
}


static void GEMMSingleMul_32fc( const Complexf* a_data, size_t a_step,
                              const Complexf* b_data, size_t b_step,
                              const Complexf* c_data, size_t c_step,
                              Complexf* d_data, size_t d_step,
                              Size a_size, Size d_size,
                              double alpha, double beta, int flags )
{
    GEMMSingleMul<Complexf,Complexd>(a_data, a_step, b_data, b_step, c_data,
                                c_step, d_data, d_step, a_size, d_size,
                                alpha, beta, flags);
}

static void GEMMSingleMul_64fc( const Complexd* a_data, size_t a_step,
                              const Complexd* b_data, size_t b_step,
                              const Complexd* c_data, size_t c_step,
                              Complexd* d_data, size_t d_step,
                              Size a_size, Size d_size,
                              double alpha, double beta, int flags )
{
    GEMMSingleMul<Complexd,Complexd>(a_data, a_step, b_data, b_step, c_data,
                                 c_step, d_data, d_step, a_size, d_size,
                                 alpha, beta, flags);
}

static void GEMMBlockMul_32f( const float* a_data, size_t a_step,
             const float* b_data, size_t b_step,
             double* d_data, size_t d_step,
             Size a_size, Size d_size, int flags )
{
    GEMMBlockMul(a_data, a_step, b_data, b_step, d_data, d_step, a_size, d_size, flags);
}


static void GEMMBlockMul_64f( const double* a_data, size_t a_step,
                             const double* b_data, size_t b_step,
                             double* d_data, size_t d_step,
                             Size a_size, Size d_size, int flags )
{
    GEMMBlockMul(a_data, a_step, b_data, b_step, d_data, d_step, a_size, d_size, flags);
}


static void GEMMBlockMul_32fc( const Complexf* a_data, size_t a_step,
                             const Complexf* b_data, size_t b_step,
                             Complexd* d_data, size_t d_step,
                             Size a_size, Size d_size, int flags )
{
    GEMMBlockMul(a_data, a_step, b_data, b_step, d_data, d_step, a_size, d_size, flags);
}


static void GEMMBlockMul_64fc( const Complexd* a_data, size_t a_step,
                             const Complexd* b_data, size_t b_step,
                             Complexd* d_data, size_t d_step,
                             Size a_size, Size d_size, int flags )
{
    GEMMBlockMul(a_data, a_step, b_data, b_step, d_data, d_step, a_size, d_size, flags);
}


static void GEMMStore_32f( const float* c_data, size_t c_step,
          const double* d_buf, size_t d_buf_step,
          float* d_data, size_t d_step, Size d_size,
          double alpha, double beta, int flags )
{
    GEMMStore(c_data, c_step, d_buf, d_buf_step, d_data, d_step, d_size, alpha, beta, flags);
}


static void GEMMStore_64f( const double* c_data, size_t c_step,
                      const double* d_buf, size_t d_buf_step,
                      double* d_data, size_t d_step, Size d_size,
                      double alpha, double beta, int flags )
{
    GEMMStore(c_data, c_step, d_buf, d_buf_step, d_data, d_step, d_size, alpha, beta, flags);
}


static void GEMMStore_32fc( const Complexf* c_data, size_t c_step,
                          const Complexd* d_buf, size_t d_buf_step,
                          Complexf* d_data, size_t d_step, Size d_size,
                          double alpha, double beta, int flags )
{
    GEMMStore(c_data, c_step, d_buf, d_buf_step, d_data, d_step, d_size, alpha, beta, flags);
}


static void GEMMStore_64fc( const Complexd* c_data, size_t c_step,
                          const Complexd* d_buf, size_t d_buf_step,
                          Complexd* d_data, size_t d_step, Size d_size,
                          double alpha, double beta, int flags )
{
    GEMMStore(c_data, c_step, d_buf, d_buf_step, d_data, d_step, d_size, alpha, beta, flags);
}

#ifdef HAVE_CLAMDBLAS

static bool ocl_gemm_amdblas( InputArray matA, InputArray matB, double alpha,
                      InputArray matC, double beta, OutputArray matD, int flags )
{
    int type = matA.type(), esz = CV_ELEM_SIZE(type);
    bool haveC = matC.kind() != cv::_InputArray::NONE;
    Size sizeA = matA.size(), sizeB = matB.size(), sizeC = haveC ? matC.size() : Size(0, 0);
    bool atrans = (flags & GEMM_1_T) != 0, btrans = (flags & GEMM_2_T) != 0, ctrans = (flags & GEMM_3_T) != 0;

    if (atrans)
        sizeA = Size(sizeA.height, sizeA.width);
    if (btrans)
        sizeB = Size(sizeB.height, sizeB.width);
    if (haveC && ctrans)
        sizeC = Size(sizeC.height, sizeC.width);

    Size sizeD(sizeB.width, sizeA.height);

    CV_Assert( matB.type() == type && (!haveC || matC.type() == type) );
    CV_Assert( sizeA.width == sizeB.height && (!haveC || sizeC == sizeD) );

    matD.create(sizeD, type);
    if ( matA.offset() % esz != 0 || matA.step() % esz != 0 ||
         matB.offset() % esz != 0 || matB.step() % esz != 0 ||
         (haveC && (matC.offset() % esz != 0 || matC.step() % esz != 0)) )
        return false;

    UMat A = matA.getUMat(), B = matB.getUMat(), D = matD.getUMat();
    if (!ocl::internal::isCLBuffer(A) || !ocl::internal::isCLBuffer(B) || !ocl::internal::isCLBuffer(D))
    {
        return false;
    }
    if (haveC)
    {
        UMat C = matC.getUMat();
        if (!ocl::internal::isCLBuffer(C))
            return false;
    }
    if (haveC)
        ctrans ? transpose(matC, D) : matC.copyTo(D);
    else
        D.setTo(Scalar::all(0));

    int M = sizeD.height, N = sizeD.width, K = sizeA.width;
    int lda = (int)A.step / esz, ldb = (int)B.step / esz, ldc = (int)D.step / esz;
    int offa = (int)A.offset / esz, offb = (int)B.offset / esz, offc = (int)D.offset / esz;

    cl_command_queue clq = (cl_command_queue)ocl::Queue::getDefault().ptr();
    clAmdBlasTranspose transA = atrans ? clAmdBlasTrans : clAmdBlasNoTrans;
    clAmdBlasTranspose transB = btrans ? clAmdBlasTrans : clAmdBlasNoTrans;
    clAmdBlasOrder order = clAmdBlasRowMajor;
    clAmdBlasStatus status = clAmdBlasSuccess;

    if (type == CV_32FC1)
        status = clAmdBlasSgemmEx(order, transA, transB, M, N, K,
                                  (cl_float)alpha, (const cl_mem)A.handle(ACCESS_READ), offa, lda,
                                  (const cl_mem)B.handle(ACCESS_READ), offb, ldb,
                                  (cl_float)beta, (cl_mem)D.handle(ACCESS_RW), offc, ldc,
                                  1, &clq, 0, NULL, NULL);
    else if (type == CV_64FC1)
        status = clAmdBlasDgemmEx(order, transA, transB, M, N, K,
                                  alpha, (const cl_mem)A.handle(ACCESS_READ), offa, lda,
                                  (const cl_mem)B.handle(ACCESS_READ), offb, ldb,
                                  beta, (cl_mem)D.handle(ACCESS_RW), offc, ldc,
                                  1, &clq, 0, NULL, NULL);
    else if (type == CV_32FC2)
    {
         cl_float2 alpha_2 = { { (cl_float)alpha, 0 } };
         cl_float2 beta_2  = { { (cl_float)beta, 0 } };
         status = clAmdBlasCgemmEx(order, transA, transB, M, N, K,
                                   alpha_2, (const cl_mem)A.handle(ACCESS_READ), offa, lda,
                                   (const cl_mem)B.handle(ACCESS_READ), offb, ldb,
                                   beta_2, (cl_mem)D.handle(ACCESS_RW), offc, ldc,
                                   1, &clq, 0, NULL, NULL);
    }
    else if (type == CV_64FC2)
    {
        cl_double2 alpha_2 = { { alpha, 0 } };
        cl_double2 beta_2  = { { beta, 0 } };
        status = clAmdBlasZgemmEx(order, transA, transB, M, N, K,
                                  alpha_2, (const cl_mem)A.handle(ACCESS_READ), offa, lda,
                                  (const cl_mem)B.handle(ACCESS_READ), offb, ldb,
                                  beta_2, (cl_mem)D.handle(ACCESS_RW), offc, ldc,
                                  1, &clq, 0, NULL, NULL);
    }
    else
        CV_Error(Error::StsUnsupportedFormat, "");

    return status == clAmdBlasSuccess;
}

#endif

#ifdef HAVE_OPENCL
static bool ocl_gemm( InputArray matA, InputArray matB, double alpha,
                      InputArray matC, double beta, OutputArray matD, int flags )
{
    int depth = matA.depth(), cn = matA.channels();
    int type = CV_MAKETYPE(depth, cn);

    CV_Assert_N( type == matB.type(), (type == CV_32FC1 || type == CV_64FC1 || type == CV_32FC2 || type == CV_64FC2) );

    const ocl::Device & dev = ocl::Device::getDefault();
    bool doubleSupport = dev.doubleFPConfig() > 0;

    if (!doubleSupport && depth == CV_64F)
        return false;

    bool haveC = matC.kind() != cv::_InputArray::NONE;
    Size sizeA = matA.size(), sizeB = matB.size(), sizeC = haveC ? matC.size() : Size(0, 0);
    bool atrans = (flags & GEMM_1_T) != 0, btrans = (flags & GEMM_2_T) != 0, ctrans = (flags & GEMM_3_T) != 0;

    CV_Assert( !haveC || matC.type() == type );

    Size sizeD(((btrans)? sizeB.height : sizeB.width),
               ((atrans)? sizeA.width : sizeA.height));
    matD.create(sizeD, type);

    UMat A = matA.getUMat(), B = matB.getUMat(), D = matD.getUMat();


    if (!dev.intelSubgroupsSupport() || (depth == CV_64F) || cn != 1)
    {
        String opts;

        if (atrans)
            sizeA = Size(sizeA.height, sizeA.width);
        if (btrans)
            sizeB = Size(sizeB.height, sizeB.width);
        if (haveC && ctrans)
            sizeC = Size(sizeC.height, sizeC.width);

        CV_Assert( sizeA.width == sizeB.height && (!haveC || sizeC == sizeD) );

        int max_wg_size = (int)dev.maxWorkGroupSize();
        int block_size = (max_wg_size / (32*cn) < 32) ? (max_wg_size / (16*cn) < 16) ? (max_wg_size / (8*cn) < 8) ? 1 : 8 : 16 : 32;

        if (atrans)
            A = A.t();

        if (btrans)
            B = B.t();

        if (haveC)
            ctrans ? transpose(matC, D) : matC.copyTo(D);

        int vectorWidths[] = { 4, 4, 2, 2, 1, 4, cn, -1 };
        int kercn = ocl::checkOptimalVectorWidth(vectorWidths, B, D);

        opts += format(" -D T=%s -D T1=%s -D WT=%s -D cn=%d -D kercn=%d -D LOCAL_SIZE=%d%s%s%s",
                          ocl::typeToStr(type), ocl::typeToStr(depth), ocl::typeToStr(CV_MAKETYPE(depth, kercn)),
                          cn, kercn, block_size,
                          (sizeA.width % block_size !=0) ? " -D NO_MULT" : "",
                          haveC ? " -D HAVE_C" : "",
                          doubleSupport ? " -D DOUBLE_SUPPORT" : "");

        ocl::Kernel k("gemm", cv::ocl::core::gemm_oclsrc, opts);
        if (k.empty())
            return false;

        if (depth == CV_64F)
            k.args(ocl::KernelArg::ReadOnlyNoSize(A),
                   ocl::KernelArg::ReadOnlyNoSize(B, cn, kercn),
                   ocl::KernelArg::ReadWrite(D, cn, kercn),
                   sizeA.width, alpha, beta);
        else
            k.args(ocl::KernelArg::ReadOnlyNoSize(A),
                   ocl::KernelArg::ReadOnlyNoSize(B, cn, kercn),
                   ocl::KernelArg::ReadWrite(D, cn, kercn),
                   sizeA.width, (float)alpha, (float)beta);

        size_t globalsize[2] = { (size_t)sizeD.width * cn / kercn, (size_t)sizeD.height};
        size_t localsize[2] = { (size_t)block_size, (size_t)block_size};

        return k.run(2, globalsize, block_size!=1 ? localsize : NULL, false);
    }
    else
    {
        if (haveC && beta != 0.0)
        {
            ctrans ? transpose(matC, D) : matC.copyTo(D);
        }
        else
        {
            beta = 0.0;
        }

        return intel_gpu_gemm(A, sizeA,
                              B, sizeB,
                              D, sizeD,
                              alpha,
                              beta,
                              atrans, btrans);
    }
}
#endif

static void gemmImpl( Mat A, Mat B, double alpha,
           Mat C, double beta, Mat D, int flags )
{
    CV_INSTRUMENT_REGION()

    const int block_lin_size = 128;
    const int block_size = block_lin_size * block_lin_size;

    static double zero[] = {0,0,0,0};
    static float zerof[] = {0,0,0,0};

    Size a_size = A.size(), d_size;
    int i, len = 0, type = A.type();

    switch( flags & (GEMM_1_T|GEMM_2_T) )
    {
    case 0:
        d_size = Size( B.cols, a_size.height );
        len = B.rows;
        break;
    case 1:
        d_size = Size( B.cols, a_size.width );
        len = B.rows;
        break;
    case 2:
        d_size = Size( B.rows, a_size.height );
        len = B.cols;
        break;
    case 3:
        d_size = Size( B.rows, a_size.width );
        len = B.cols;
        break;
    }

    if( flags == 0 && 2 <= len && len <= 4 && (len == d_size.width || len == d_size.height) )
    {
        if( type == CV_32F )
        {
            float* d = D.ptr<float>();
            const float *a = A.ptr<float>(),
                        *b = B.ptr<float>(),
                        *c = (const float*)C.data;
            size_t d_step = D.step/sizeof(d[0]),
                a_step = A.step/sizeof(a[0]),
                b_step = B.step/sizeof(b[0]),
                c_step = C.data ? C.step/sizeof(c[0]) : 0;

            if( !c )
                c = zerof;

            switch( len )
            {
            case 2:
                if( len == d_size.width && b != d )
                {
                    for( i = 0; i < d_size.height; i++, d += d_step, a += a_step, c += c_step )
                    {
                        float t0 = a[0]*b[0] + a[1]*b[b_step];
                        float t1 = a[0]*b[1] + a[1]*b[b_step+1];
                        d[0] = (float)(t0*alpha + c[0]*beta);
                        d[1] = (float)(t1*alpha + c[1]*beta);
                    }
                }
                else if( a != d )
                {
                    int c_step0 = 1;
                    if( c == zerof )
                    {
                        c_step0 = 0;
                        c_step = 1;
                    }

                    for( i = 0; i < d_size.width; i++, d++, b++, c += c_step0 )
                    {
                        float t0 = a[0]*b[0] + a[1]*b[b_step];
                        float t1 = a[a_step]*b[0] + a[a_step+1]*b[b_step];
                        d[0] = (float)(t0*alpha + c[0]*beta);
                        d[d_step] = (float)(t1*alpha + c[c_step]*beta);
                    }
                }
                else
                    break;
                return;
            case 3:
                if( len == d_size.width && b != d )
                {
                    for( i = 0; i < d_size.height; i++, d += d_step, a += a_step, c += c_step )
                    {
                        float t0 = a[0]*b[0] + a[1]*b[b_step] + a[2]*b[b_step*2];
                        float t1 = a[0]*b[1] + a[1]*b[b_step+1] + a[2]*b[b_step*2+1];
                        float t2 = a[0]*b[2] + a[1]*b[b_step+2] + a[2]*b[b_step*2+2];
                        d[0] = (float)(t0*alpha + c[0]*beta);
                        d[1] = (float)(t1*alpha + c[1]*beta);
                        d[2] = (float)(t2*alpha + c[2]*beta);
                    }
                }
                else if( a != d )
                {
                    int c_step0 = 1;
                    if( c == zerof )
                    {
                        c_step0 = 0;
                        c_step = 1;
                    }

                    for( i = 0; i < d_size.width; i++, d++, b++, c += c_step0 )
                    {
                        float t0 = a[0]*b[0] + a[1]*b[b_step] + a[2]*b[b_step*2];
                        float t1 = a[a_step]*b[0] + a[a_step+1]*b[b_step] + a[a_step+2]*b[b_step*2];
                        float t2 = a[a_step*2]*b[0] + a[a_step*2+1]*b[b_step] + a[a_step*2+2]*b[b_step*2];

                        d[0] = (float)(t0*alpha + c[0]*beta);
                        d[d_step] = (float)(t1*alpha + c[c_step]*beta);
                        d[d_step*2] = (float)(t2*alpha + c[c_step*2]*beta);
                    }
                }
                else
                    break;
                return;
            case 4:
                if( len == d_size.width && b != d )
                {
                    for( i = 0; i < d_size.height; i++, d += d_step, a += a_step, c += c_step )
                    {
                        float t0 = a[0]*b[0] + a[1]*b[b_step] + a[2]*b[b_step*2] + a[3]*b[b_step*3];
                        float t1 = a[0]*b[1] + a[1]*b[b_step+1] + a[2]*b[b_step*2+1] + a[3]*b[b_step*3+1];
                        float t2 = a[0]*b[2] + a[1]*b[b_step+2] + a[2]*b[b_step*2+2] + a[3]*b[b_step*3+2];
                        float t3 = a[0]*b[3] + a[1]*b[b_step+3] + a[2]*b[b_step*2+3] + a[3]*b[b_step*3+3];
                        d[0] = (float)(t0*alpha + c[0]*beta);
                        d[1] = (float)(t1*alpha + c[1]*beta);
                        d[2] = (float)(t2*alpha + c[2]*beta);
                        d[3] = (float)(t3*alpha + c[3]*beta);
                    }
                }
                else if( len <= 16 && a != d )
                {
                    int c_step0 = 1;
                    if( c == zerof )
                    {
                        c_step0 = 0;
                        c_step = 1;
                    }

                    for( i = 0; i < d_size.width; i++, d++, b++, c += c_step0 )
                    {
                        float t0 = a[0]*b[0] + a[1]*b[b_step] + a[2]*b[b_step*2] + a[3]*b[b_step*3];
                        float t1 = a[a_step]*b[0] + a[a_step+1]*b[b_step] +
                                   a[a_step+2]*b[b_step*2] + a[a_step+3]*b[b_step*3];
                        float t2 = a[a_step*2]*b[0] + a[a_step*2+1]*b[b_step] +
                                   a[a_step*2+2]*b[b_step*2] + a[a_step*2+3]*b[b_step*3];
                        float t3 = a[a_step*3]*b[0] + a[a_step*3+1]*b[b_step] +
                                   a[a_step*3+2]*b[b_step*2] + a[a_step*3+3]*b[b_step*3];
                        d[0] = (float)(t0*alpha + c[0]*beta);
                        d[d_step] = (float)(t1*alpha + c[c_step]*beta);
                        d[d_step*2] = (float)(t2*alpha + c[c_step*2]*beta);
                        d[d_step*3] = (float)(t3*alpha + c[c_step*3]*beta);
                    }
                }
                else
                    break;
                return;
            }
        }

        if( type == CV_64F )
        {
            double* d = D.ptr<double>();
            const double *a = A.ptr<double>(),
                         *b = B.ptr<double>(),
                         *c = (const double*)C.data;
            size_t d_step = D.step/sizeof(d[0]),
                a_step = A.step/sizeof(a[0]),
                b_step = B.step/sizeof(b[0]),
                c_step = C.data ? C.step/sizeof(c[0]) : 0;
            if( !c )
                c = zero;

            switch( len )
            {
            case 2:
                if( len == d_size.width && b != d )
                {
                    for( i = 0; i < d_size.height; i++, d += d_step, a += a_step, c += c_step )
                    {
                        double t0 = a[0]*b[0] + a[1]*b[b_step];
                        double t1 = a[0]*b[1] + a[1]*b[b_step+1];
                        d[0] = t0*alpha + c[0]*beta;
                        d[1] = t1*alpha + c[1]*beta;
                    }
                }
                else if( a != d )
                {
                    int c_step0 = 1;
                    if( c == zero )
                    {
                        c_step0 = 0;
                        c_step = 1;
                    }

                    for( i = 0; i < d_size.width; i++, d++, b++, c += c_step0 )
                    {
                        double t0 = a[0]*b[0] + a[1]*b[b_step];
                        double t1 = a[a_step]*b[0] + a[a_step+1]*b[b_step];
                        d[0] = t0*alpha + c[0]*beta;
                        d[d_step] = t1*alpha + c[c_step]*beta;
                    }
                }
                else
                    break;
                return;
            case 3:
                if( len == d_size.width && b != d )
                {
                    for( i = 0; i < d_size.height; i++, d += d_step, a += a_step, c += c_step )
                    {
                        double t0 = a[0]*b[0] + a[1]*b[b_step] + a[2]*b[b_step*2];
                        double t1 = a[0]*b[1] + a[1]*b[b_step+1] + a[2]*b[b_step*2+1];
                        double t2 = a[0]*b[2] + a[1]*b[b_step+2] + a[2]*b[b_step*2+2];
                        d[0] = t0*alpha + c[0]*beta;
                        d[1] = t1*alpha + c[1]*beta;
                        d[2] = t2*alpha + c[2]*beta;
                    }
                }
                else if( a != d )
                {
                    int c_step0 = 1;
                    if( c == zero )
                    {
                        c_step0 = 0;
                        c_step = 1;
                    }

                    for( i = 0; i < d_size.width; i++, d++, b++, c += c_step0 )
                    {
                        double t0 = a[0]*b[0] + a[1]*b[b_step] + a[2]*b[b_step*2];
                        double t1 = a[a_step]*b[0] + a[a_step+1]*b[b_step] + a[a_step+2]*b[b_step*2];
                        double t2 = a[a_step*2]*b[0] + a[a_step*2+1]*b[b_step] + a[a_step*2+2]*b[b_step*2];

                        d[0] = t0*alpha + c[0]*beta;
                        d[d_step] = t1*alpha + c[c_step]*beta;
                        d[d_step*2] = t2*alpha + c[c_step*2]*beta;
                    }
                }
                else
                    break;
                return;
            case 4:
                if( len == d_size.width && b != d )
                {
                    for( i = 0; i < d_size.height; i++, d += d_step, a += a_step, c += c_step )
                    {
                        double t0 = a[0]*b[0] + a[1]*b[b_step] + a[2]*b[b_step*2] + a[3]*b[b_step*3];
                        double t1 = a[0]*b[1] + a[1]*b[b_step+1] + a[2]*b[b_step*2+1] + a[3]*b[b_step*3+1];
                        double t2 = a[0]*b[2] + a[1]*b[b_step+2] + a[2]*b[b_step*2+2] + a[3]*b[b_step*3+2];
                        double t3 = a[0]*b[3] + a[1]*b[b_step+3] + a[2]*b[b_step*2+3] + a[3]*b[b_step*3+3];
                        d[0] = t0*alpha + c[0]*beta;
                        d[1] = t1*alpha + c[1]*beta;
                        d[2] = t2*alpha + c[2]*beta;
                        d[3] = t3*alpha + c[3]*beta;
                    }
                }
                else if( d_size.width <= 16 && a != d )
                {
                    int c_step0 = 1;
                    if( c == zero )
                    {
                        c_step0 = 0;
                        c_step = 1;
                    }

                    for( i = 0; i < d_size.width; i++, d++, b++, c += c_step0 )
                    {
                        double t0 = a[0]*b[0] + a[1]*b[b_step] + a[2]*b[b_step*2] + a[3]*b[b_step*3];
                        double t1 = a[a_step]*b[0] + a[a_step+1]*b[b_step] +
                                    a[a_step+2]*b[b_step*2] + a[a_step+3]*b[b_step*3];
                        double t2 = a[a_step*2]*b[0] + a[a_step*2+1]*b[b_step] +
                                    a[a_step*2+2]*b[b_step*2] + a[a_step*2+3]*b[b_step*3];
                        double t3 = a[a_step*3]*b[0] + a[a_step*3+1]*b[b_step] +
                                    a[a_step*3+2]*b[b_step*2] + a[a_step*3+3]*b[b_step*3];
                        d[0] = t0*alpha + c[0]*beta;
                        d[d_step] = t1*alpha + c[c_step]*beta;
                        d[d_step*2] = t2*alpha + c[c_step*2]*beta;
                        d[d_step*3] = t3*alpha + c[c_step*3]*beta;
                    }
                }
                else
                    break;
                return;
            }
        }
    }

    {
    size_t b_step = B.step;
    GEMMSingleMulFunc singleMulFunc;
    GEMMBlockMulFunc blockMulFunc;
    GEMMStoreFunc storeFunc;
    Mat *matD = &D;
    const uchar* Cdata = C.data;
    size_t Cstep = C.data ? (size_t)C.step : 0;
    AutoBuffer<uchar> buf;

    if( type == CV_32FC1 )
    {
        singleMulFunc = (GEMMSingleMulFunc)GEMMSingleMul_32f;
        blockMulFunc = (GEMMBlockMulFunc)GEMMBlockMul_32f;
        storeFunc = (GEMMStoreFunc)GEMMStore_32f;
    }
    else if( type == CV_64FC1 )
    {
        singleMulFunc = (GEMMSingleMulFunc)GEMMSingleMul_64f;
        blockMulFunc = (GEMMBlockMulFunc)GEMMBlockMul_64f;
        storeFunc = (GEMMStoreFunc)GEMMStore_64f;
    }
    else if( type == CV_32FC2 )
    {
        singleMulFunc = (GEMMSingleMulFunc)GEMMSingleMul_32fc;
        blockMulFunc = (GEMMBlockMulFunc)GEMMBlockMul_32fc;
        storeFunc = (GEMMStoreFunc)GEMMStore_32fc;
    }
    else
    {
        CV_Assert( type == CV_64FC2 );
        singleMulFunc = (GEMMSingleMulFunc)GEMMSingleMul_64fc;
        blockMulFunc = (GEMMBlockMulFunc)GEMMBlockMul_64fc;
        storeFunc = (GEMMStoreFunc)GEMMStore_64fc;
    }

    if( (d_size.width == 1 || len == 1) && !(flags & GEMM_2_T) && B.isContinuous() )
    {
        b_step = d_size.width == 1 ? 0 : CV_ELEM_SIZE(type);
        flags |= GEMM_2_T;
    }

    /*if( (d_size.width | d_size.height | len) >= 16 && icvBLAS_GEMM_32f_p != 0 )
    {
        blas_func = type == CV_32FC1 ? (icvBLAS_GEMM_32f_t)icvBLAS_GEMM_32f_p :
                    type == CV_64FC1 ? (icvBLAS_GEMM_32f_t)icvBLAS_GEMM_64f_p :
                    type == CV_32FC2 ? (icvBLAS_GEMM_32f_t)icvBLAS_GEMM_32fc_p :
                    type == CV_64FC2 ? (icvBLAS_GEMM_32f_t)icvBLAS_GEMM_64fc_p : 0;
    }

    if( blas_func )
    {
        const char* transa = flags & GEMM_1_T ? "t" : "n";
        const char* transb = flags & GEMM_2_T ? "t" : "n";
        int lda, ldb, ldd;

        if( C->data.ptr )
        {
            if( C->data.ptr != D->data.ptr )
            {
                if( !(flags & GEMM_3_T) )
                    cvCopy( C, D );
                else
                    cvTranspose( C, D );
            }
        }

        if( CV_MAT_DEPTH(type) == CV_32F )
        {
            Complex32f _alpha, _beta;

            lda = A->step/sizeof(float);
            ldb = b_step/sizeof(float);
            ldd = D->step/sizeof(float);
            _alpha.re = (float)alpha;
            _alpha.im = 0;
            _beta.re = C->data.ptr ? (float)beta : 0;
            _beta.im = 0;
            if( CV_MAT_CN(type) == 2 )
                lda /= 2, ldb /= 2, ldd /= 2;

            blas_func( transb, transa, &d_size.width, &d_size.height, &len,
                   &_alpha, B->data.ptr, &ldb, A->data.ptr, &lda,
                   &_beta, D->data.ptr, &ldd );
        }
        else
        {
            CvComplex64f _alpha, _beta;

            lda = A->step/sizeof(double);
            ldb = b_step/sizeof(double);
            ldd = D->step/sizeof(double);
            _alpha.re = alpha;
            _alpha.im = 0;
            _beta.re = C->data.ptr ? beta : 0;
            _beta.im = 0;
            if( CV_MAT_CN(type) == 2 )
                lda /= 2, ldb /= 2, ldd /= 2;

            blas_func( transb, transa, &d_size.width, &d_size.height, &len,
                   &_alpha, B->data.ptr, &ldb, A->data.ptr, &lda,
                   &_beta, D->data.ptr, &ldd );
        }
    }
    else*/ if( ((d_size.height <= block_lin_size/2 || d_size.width <= block_lin_size/2) &&
        len <= 10000) || len <= 10 ||
        (d_size.width <= block_lin_size &&
        d_size.height <= block_lin_size && len <= block_lin_size) )
    {
        singleMulFunc( A.ptr(), A.step, B.ptr(), b_step, Cdata, Cstep,
                       matD->ptr(), matD->step, a_size, d_size, alpha, beta, flags );
    }
    else
    {
        int is_a_t = flags & GEMM_1_T;
        int is_b_t = flags & GEMM_2_T;
        int elem_size = CV_ELEM_SIZE(type);
        int dk0_1, dk0_2;
        size_t a_buf_size = 0, b_buf_size, d_buf_size;
        uchar* a_buf = 0;
        uchar* b_buf = 0;
        uchar* d_buf = 0;
        int j, k, di = 0, dj = 0, dk = 0;
        int dm0, dn0, dk0;
        size_t a_step0, a_step1, b_step0, b_step1, c_step0, c_step1;
        int work_elem_size = elem_size << (CV_MAT_DEPTH(type) == CV_32F ? 1 : 0);

        if( !is_a_t )
            a_step0 = A.step, a_step1 = elem_size;
        else
            a_step0 = elem_size, a_step1 = A.step;

        if( !is_b_t )
            b_step0 = b_step, b_step1 = elem_size;
        else
            b_step0 = elem_size, b_step1 = b_step;

        if( C.empty() )
        {
            c_step0 = c_step1 = 0;
            flags &= ~GEMM_3_T;
        }
        else if( !(flags & GEMM_3_T) )
            c_step0 = C.step, c_step1 = elem_size;
        else
            c_step0 = elem_size, c_step1 = C.step;

        dm0 = std::min( block_lin_size, d_size.height );
        dn0 = std::min( block_lin_size, d_size.width );
        dk0_1 = block_size / dm0;
        dk0_2 = block_size / dn0;
        dk0 = std::min( dk0_1, dk0_2 );
        dk0 = std::min( dk0, len );
        if( dk0*dm0 > block_size )
            dm0 = block_size / dk0;
        if( dk0*dn0 > block_size )
            dn0 = block_size / dk0;

        dk0_1 = (dn0+dn0/8+2) & -2;
        b_buf_size = (size_t)(dk0+dk0/8+1)*dk0_1*elem_size;
        d_buf_size = (size_t)(dk0+dk0/8+1)*dk0_1*work_elem_size;

        if( is_a_t )
        {
            a_buf_size = (size_t)(dm0+dm0/8+1)*((dk0+dk0/8+2)&-2)*elem_size;
            flags &= ~GEMM_1_T;
        }

        buf.allocate(d_buf_size + b_buf_size + a_buf_size);
        d_buf = buf.data();
        b_buf = d_buf + d_buf_size;

        if( is_a_t )
            a_buf = b_buf + b_buf_size;

        for( i = 0; i < d_size.height; i += di )
        {
            di = dm0;
            if( i + di >= d_size.height || 8*(i + di) + di > 8*d_size.height )
                di = d_size.height - i;

            for( j = 0; j < d_size.width; j += dj )
            {
                uchar* _d = matD->ptr() + i*matD->step + j*elem_size;
                const uchar* _c = Cdata + i*c_step0 + j*c_step1;
                size_t _d_step = matD->step;
                dj = dn0;

                if( j + dj >= d_size.width || 8*(j + dj) + dj > 8*d_size.width )
                    dj = d_size.width - j;

                flags &= 15;
                if( dk0 < len )
                {
                    _d = d_buf;
                    _d_step = dj*work_elem_size;
                }

                for( k = 0; k < len; k += dk )
                {
                    const uchar* _a = A.ptr() + i*a_step0 + k*a_step1;
                    size_t _a_step = A.step;
                    const uchar* _b = B.ptr() + k*b_step0 + j*b_step1;
                    size_t _b_step = b_step;
                    Size a_bl_size;

                    dk = dk0;
                    if( k + dk >= len || 8*(k + dk) + dk > 8*len )
                        dk = len - k;

                    if( !is_a_t )
                        a_bl_size.width = dk, a_bl_size.height = di;
                    else
                        a_bl_size.width = di, a_bl_size.height = dk;

                    if( a_buf && is_a_t )
                    {
                        _a_step = dk*elem_size;
                        GEMM_TransposeBlock( _a, A.step, a_buf, _a_step, a_bl_size, elem_size );
                        std::swap( a_bl_size.width, a_bl_size.height );
                        _a = a_buf;
                    }

                    if( dj < d_size.width )
                    {
                        Size b_size;
                        if( !is_b_t )
                            b_size.width = dj, b_size.height = dk;
                        else
                            b_size.width = dk, b_size.height = dj;

                        _b_step = b_size.width*elem_size;
                        GEMM_CopyBlock( _b, b_step, b_buf, _b_step, b_size, elem_size );
                        _b = b_buf;
                    }

                    if( dk0 < len )
                        blockMulFunc( _a, _a_step, _b, _b_step, _d, _d_step,
                                      a_bl_size, Size(dj,di), flags );
                    else
                        singleMulFunc( _a, _a_step, _b, _b_step, _c, Cstep,
                                       _d, _d_step, a_bl_size, Size(dj,di), alpha, beta, flags );
                    flags |= 16;
                }

                if( dk0 < len )
                    storeFunc( _c, Cstep, _d, _d_step,
                               matD->ptr(i) + j*elem_size,
                               matD->step, Size(dj,di), alpha, beta, flags );
            }
        }
    }
    }
}

template <typename fptype>inline static void
callGemmImpl(const fptype *src1, size_t src1_step, const fptype *src2, size_t src2_step, fptype alpha,
          const fptype *src3, size_t src3_step, fptype beta, fptype *dst, size_t dst_step, int m_a, int n_a, int n_d, int flags, int type)
{
    CV_StaticAssert(GEMM_1_T == CV_HAL_GEMM_1_T, "Incompatible GEMM_1_T flag in HAL");
    CV_StaticAssert(GEMM_2_T == CV_HAL_GEMM_2_T, "Incompatible GEMM_2_T flag in HAL");
    CV_StaticAssert(GEMM_3_T == CV_HAL_GEMM_3_T, "Incompatible GEMM_3_T flag in HAL");

    int b_m, b_n, c_m, c_n, m_d;

    if(flags & GEMM_2_T)
    {
        b_m = n_d;
        if(flags & GEMM_1_T )
        {
            b_n = m_a;
            m_d = n_a;
        }
        else
        {
            b_n = n_a;
            m_d = m_a;
        }
    }
    else
    {
        b_n = n_d;
        if(flags & GEMM_1_T )
        {
            b_m = m_a;
            m_d = n_a;
        }
        else
        {
            m_d = m_a;
            b_m = n_a;
        }
    }

    if(flags & GEMM_3_T)
    {
        c_m = n_d;
        c_n = m_d;
    }
    else
    {
        c_m = m_d;
        c_n = n_d;
    }

    Mat A, B, C;
    if(src1 != NULL)
        A = Mat(m_a, n_a, type, (void*)src1, src1_step);
    if(src2 != NULL)
        B = Mat(b_m, b_n, type, (void*)src2, src2_step);
    if(src3 != NULL && beta != 0.0)
        C = Mat(c_m, c_n, type, (void*)src3, src3_step);
    Mat D(m_d, n_d, type, (void*)dst, dst_step);

    gemmImpl(A, B, alpha, C, beta, D, flags);
}

}

void cv::hal::gemm32f(const float* src1, size_t src1_step, const float* src2, size_t src2_step,
                        float alpha, const float* src3, size_t src3_step, float beta, float* dst, size_t dst_step,
                        int m_a, int n_a, int n_d, int flags)
{

    CALL_HAL(gemm32f, cv_hal_gemm32f, src1, src1_step, src2, src2_step, alpha, src3, src3_step, beta, dst, dst_step, m_a, n_a, n_d, flags)
    callGemmImpl(src1, src1_step, src2, src2_step, alpha, src3, src3_step, beta, dst, dst_step, m_a, n_a, n_d, flags, CV_32F);
}

void cv::hal::gemm64f(const double* src1, size_t src1_step, const double* src2, size_t src2_step,
                        double alpha, const double* src3, size_t src3_step, double beta, double* dst, size_t dst_step,
                        int m_a, int n_a, int n_d, int flags)
{
    CALL_HAL(gemm64f, cv_hal_gemm64f, src1, src1_step, src2, src2_step, alpha, src3, src3_step, beta, dst, dst_step, m_a, n_a, n_d, flags)
    callGemmImpl(src1, src1_step, src2, src2_step, alpha, src3, src3_step, beta, dst, dst_step, m_a, n_a, n_d, flags, CV_64F);
}

CV_EXPORTS void cv::hal::gemm32fc(const float* src1, size_t src1_step, const float* src2, size_t src2_step,
                        float alpha, const float* src3, size_t src3_step, float beta, float* dst, size_t dst_step,
                        int m_a, int n_a, int n_d, int flags)
{
    CALL_HAL(gemm32fc, cv_hal_gemm32fc, src1, src1_step, src2, src2_step, alpha, src3, src3_step, beta, dst, dst_step, m_a, n_a, n_d, flags)
    callGemmImpl(src1, src1_step, src2, src2_step, alpha, src3, src3_step, beta, dst, dst_step, m_a, n_a, n_d, flags, CV_32FC2);
}

CV_EXPORTS void cv::hal::gemm64fc(const double* src1, size_t src1_step, const double* src2, size_t src2_step,
                        double alpha, const double* src3, size_t src3_step, double beta, double* dst, size_t dst_step,
                        int m_a, int n_a, int n_d, int flags)
{
    CALL_HAL(gemm64fc, cv_hal_gemm64fc, src1, src1_step, src2, src2_step, alpha, src3, src3_step, beta, dst, dst_step, m_a, n_a, n_d, flags)
    callGemmImpl(src1, src1_step, src2, src2_step, alpha, src3, src3_step, beta, dst, dst_step, m_a, n_a, n_d, flags, CV_64FC2);
}

void cv::gemm( InputArray matA, InputArray matB, double alpha,
           InputArray matC, double beta, OutputArray _matD, int flags )
{
#ifdef HAVE_CLAMDBLAS
    CV_OCL_RUN(ocl::haveAmdBlas() && matA.dims() <= 2 && matB.dims() <= 2 && matC.dims() <= 2 && _matD.isUMat() &&
        matA.cols() > 20 && matA.rows() > 20 && matB.cols() > 20, // since it works incorrect for small sizes
        ocl_gemm_amdblas(matA, matB, alpha, matC, beta, _matD, flags))
#endif

#ifdef HAVE_OPENCL
    CV_OCL_RUN(_matD.isUMat() && matA.dims() <= 2 && matB.dims() <= 2 && matC.dims() <= 2,
               ocl_gemm(matA, matB, alpha, matC, beta, _matD, flags))
#endif

    Mat A = matA.getMat(), B = matB.getMat(), C = beta != 0.0 ? matC.getMat() : Mat();
    Size a_size = A.size(), d_size;
    int len = 0, type = A.type();

    CV_Assert_N( type == B.type(), (type == CV_32FC1 || type == CV_64FC1 || type == CV_32FC2 || type == CV_64FC2) );

    switch( flags & (GEMM_1_T|GEMM_2_T) )
    {
    case 0:
        d_size = Size( B.cols, a_size.height );
        len = B.rows;
        CV_Assert( a_size.width == len );
        break;
    case 1:
        d_size = Size( B.cols, a_size.width );
        len = B.rows;
        CV_Assert( a_size.height == len );
        break;
    case 2:
        d_size = Size( B.rows, a_size.height );
        len = B.cols;
        CV_Assert( a_size.width == len );
        break;
    case 3:
        d_size = Size( B.rows, a_size.width );
        len = B.cols;
        CV_Assert( a_size.height == len );
        break;
    }

    if( !C.empty() )
    {
        CV_Assert_N( C.type() == type,
            (((flags&GEMM_3_T) == 0 && C.rows == d_size.height && C.cols == d_size.width) ||
             ((flags&GEMM_3_T) != 0 && C.rows == d_size.width && C.cols == d_size.height)));
    }

    _matD.create( d_size.height, d_size.width, type );
    Mat D = _matD.getMat();
    if( (flags & GEMM_3_T) != 0 && C.data == D.data )
    {
        transpose( C, C );
        flags &= ~GEMM_3_T;
    }

    Mat *DProxyPtr = &D, DProxy;
    if( D.data == A.data || D.data == B.data )
    {
        DProxy = Mat(d_size.height, d_size.width, D.type());
        DProxyPtr = &DProxy;
    }

    if( type == CV_32FC1 )
        hal::gemm32f(A.ptr<float>(), A.step, B.ptr<float>(), B.step, static_cast<float>(alpha),
                     C.ptr<float>(), C.step, static_cast<float>(beta),
                     DProxyPtr->ptr<float>(), DProxyPtr->step,
                     a_size.height, a_size.width, DProxyPtr->cols, flags);
    else if( type == CV_64FC1 )
        hal::gemm64f(A.ptr<double>(), A.step, B.ptr<double>(), B.step, alpha,
                     C.ptr<double>(), C.step, beta,
                     DProxyPtr->ptr<double>(), DProxyPtr->step,
                     a_size.height, a_size.width, DProxyPtr->cols, flags);
    else if( type == CV_32FC2 )
        hal::gemm32fc(A.ptr<float>(), A.step, B.ptr<float>(), B.step, static_cast<float>(alpha),
                      C.ptr<float>(), C.step, static_cast<float>(beta),
                      DProxyPtr->ptr<float>(), DProxyPtr->step,
                      a_size.height, a_size.width, DProxyPtr->cols, flags);
    else
    {
        CV_Assert( type == CV_64FC2 );
        hal::gemm64fc(A.ptr<double>(), A.step, B.ptr<double>(), B.step, alpha,
                      C.ptr<double>(), C.step, beta,
                      D.ptr<double>(), D.step,
                      a_size.height, a_size.width, DProxyPtr->cols, flags);
    }

    if(DProxyPtr != &D)
        DProxyPtr->copyTo(D);
}

/****************************************************************************************\
*                                        Transform                                       *
\****************************************************************************************/

namespace cv
{

template<typename T, typename WT> static void
transform_( const T* src, T* dst, const WT* m, int len, int scn, int dcn )
{
    int x;

    if( scn == 2 && dcn == 2 )
    {
        for( x = 0; x < len*2; x += 2 )
        {
            WT v0 = src[x], v1 = src[x+1];
            T t0 = saturate_cast<T>(m[0]*v0 + m[1]*v1 + m[2]);
            T t1 = saturate_cast<T>(m[3]*v0 + m[4]*v1 + m[5]);
            dst[x] = t0; dst[x+1] = t1;
        }
    }
    else if( scn == 3 && dcn == 3 )
    {
        for( x = 0; x < len*3; x += 3 )
        {
            WT v0 = src[x], v1 = src[x+1], v2 = src[x+2];
            T t0 = saturate_cast<T>(m[0]*v0 + m[1]*v1 + m[2]*v2 + m[3]);
            T t1 = saturate_cast<T>(m[4]*v0 + m[5]*v1 + m[6]*v2 + m[7]);
            T t2 = saturate_cast<T>(m[8]*v0 + m[9]*v1 + m[10]*v2 + m[11]);
            dst[x] = t0; dst[x+1] = t1; dst[x+2] = t2;
        }
    }
    else if( scn == 3 && dcn == 1 )
    {
        for( x = 0; x < len; x++, src += 3 )
            dst[x] = saturate_cast<T>(m[0]*src[0] + m[1]*src[1] + m[2]*src[2] + m[3]);
    }
    else if( scn == 4 && dcn == 4 )
    {
        for( x = 0; x < len*4; x += 4 )
        {
            WT v0 = src[x], v1 = src[x+1], v2 = src[x+2], v3 = src[x+3];
            T t0 = saturate_cast<T>(m[0]*v0 + m[1]*v1 + m[2]*v2 + m[3]*v3 + m[4]);
            T t1 = saturate_cast<T>(m[5]*v0 + m[6]*v1 + m[7]*v2 + m[8]*v3 + m[9]);
            dst[x] = t0; dst[x+1] = t1;
            t0 = saturate_cast<T>(m[10]*v0 + m[11]*v1 + m[12]*v2 + m[13]*v3 + m[14]);
            t1 = saturate_cast<T>(m[15]*v0 + m[16]*v1 + m[17]*v2 + m[18]*v3 + m[19]);
            dst[x+2] = t0; dst[x+3] = t1;
        }
    }
    else
    {
        for( x = 0; x < len; x++, src += scn, dst += dcn )
        {
            const WT* _m = m;
            int j, k;
            for( j = 0; j < dcn; j++, _m += scn + 1 )
            {
                WT s = _m[scn];
                for( k = 0; k < scn; k++ )
                    s += _m[k]*src[k];
                dst[j] = saturate_cast<T>(s);
            }
        }
    }
}

#if CV_SIMD128
static inline void
load3x3Matrix(const float* m, v_float32x4& m0, v_float32x4& m1, v_float32x4& m2, v_float32x4& m3)
{
    m0 = v_float32x4(m[0], m[4], m[8], 0);
    m1 = v_float32x4(m[1], m[5], m[9], 0);
    m2 = v_float32x4(m[2], m[6], m[10], 0);
    m3 = v_float32x4(m[3], m[7], m[11], 0);
}

static inline v_int16x8
v_matmulvec(const v_int16x8 &v0, const v_int16x8 &m0, const v_int16x8 &m1, const v_int16x8 &m2, const v_int32x4 &m3, const int BITS)
{
    // v0 : 0 b0 g0 r0 b1 g1 r1 ?
    v_int32x4 t0 = v_dotprod(v0, m0); // a0 b0 a1 b1
    v_int32x4 t1 = v_dotprod(v0, m1); // c0 d0 c1 d1
    v_int32x4 t2 = v_dotprod(v0, m2); // e0 f0 e1 f1
    v_int32x4 t3 = v_setzero_s32();
    v_int32x4 s0, s1, s2, s3;
    v_transpose4x4(t0, t1, t2, t3, s0, s1, s2, s3);
    s0 = s0 + s1 + m3; // B0 G0 R0 ?
    s2 = s2 + s3 + m3; // B1 G1 R1 ?

    s0 = s0 >> BITS;
    s2 = s2 >> BITS;

    v_int16x8 result = v_pack(s0, v_setzero_s32());                    // B0 G0 R0 0 0 0 0 0
    result = v_reinterpret_as_s16(v_reinterpret_as_s64(result) << 16); // 0 B0 G0 R0 0 0 0 0
    result = result | v_pack(v_setzero_s32(), s2);                     // 0 B0 G0 R0 B1 G1 R1 0
    return result;
}
#endif

static void
transform_8u( const uchar* src, uchar* dst, const float* m, int len, int scn, int dcn )
{
#if CV_SIMD128
    const int BITS = 10, SCALE = 1 << BITS;
    const float MAX_M = (float)(1 << (15 - BITS));

    if( hasSIMD128() && scn == 3 && dcn == 3 &&
        std::abs(m[0]) < MAX_M && std::abs(m[1]) < MAX_M && std::abs(m[2]) < MAX_M && std::abs(m[3]) < MAX_M*256 &&
        std::abs(m[4]) < MAX_M && std::abs(m[5]) < MAX_M && std::abs(m[6]) < MAX_M && std::abs(m[7]) < MAX_M*256 &&
        std::abs(m[8]) < MAX_M && std::abs(m[9]) < MAX_M && std::abs(m[10]) < MAX_M && std::abs(m[11]) < MAX_M*256 )
    {
        const int nChannels = 3;
        const int cWidth = v_int16x8::nlanes;
        // faster fixed-point transformation
        short m00 = saturate_cast<short>(m[0]*SCALE), m01 = saturate_cast<short>(m[1]*SCALE),
            m02 = saturate_cast<short>(m[2]*SCALE), m10 = saturate_cast<short>(m[4]*SCALE),
            m11 = saturate_cast<short>(m[5]*SCALE), m12 = saturate_cast<short>(m[6]*SCALE),
            m20 = saturate_cast<short>(m[8]*SCALE), m21 = saturate_cast<short>(m[9]*SCALE),
            m22 = saturate_cast<short>(m[10]*SCALE);
        int m03 = saturate_cast<int>((m[3]+0.5f)*SCALE), m13 = saturate_cast<int>((m[7]+0.5f)*SCALE ),
            m23 = saturate_cast<int>((m[11]+0.5f)*SCALE);

        v_int16x8 m0 = v_int16x8(0, m00, m01, m02, m00, m01, m02, 0);
        v_int16x8 m1 = v_int16x8(0, m10, m11, m12, m10, m11, m12, 0);
        v_int16x8 m2 = v_int16x8(0, m20, m21, m22, m20, m21, m22, 0);
        v_int32x4 m3 = v_int32x4(m03, m13, m23, 0);
        int x = 0;

        for (; x <= (len - cWidth) * nChannels; x += cWidth * nChannels)
        {
            // load 8 pixels
            v_int16x8 v0 = v_reinterpret_as_s16(v_load_expand(src + x));
            v_int16x8 v1 = v_reinterpret_as_s16(v_load_expand(src + x + cWidth));
            v_int16x8 v2 = v_reinterpret_as_s16(v_load_expand(src + x + cWidth * 2));
            v_int16x8 v3;

            // rotate and pack
            v3 = v_rotate_right<1>(v2);     // 0 b6 g6 r6 b7 g7 r7 0
            v2 = v_rotate_left <5>(v2, v1); // 0 b4 g4 r4 b5 g5 r5 0
            v1 = v_rotate_left <3>(v1, v0); // 0 b2 g2 r2 b3 g3 r3 0
            v0 = v_rotate_left <1>(v0);     // 0 b0 g0 r0 b1 g1 r1 0

            // multiply with matrix and normalize
            v0 = v_matmulvec(v0, m0, m1, m2, m3, BITS); // 0 B0 G0 R0 B1 G1 R1 0
            v1 = v_matmulvec(v1, m0, m1, m2, m3, BITS); // 0 B2 G2 R2 B3 G3 R3 0
            v2 = v_matmulvec(v2, m0, m1, m2, m3, BITS); // 0 B4 G4 R4 B5 G5 R5 0
            v3 = v_matmulvec(v3, m0, m1, m2, m3, BITS); // 0 B6 G6 R6 B7 G7 R7 0

            // narrow down as uint8x16
            v_uint8x16 z0 = v_pack_u(v0, v_setzero_s16()); // 0 B0 G0 R0 B1 G1 R1 0 0 0 0 0 0 0 0 0
            v_uint8x16 z1 = v_pack_u(v1, v_setzero_s16()); // 0 B2 G2 R2 B3 G3 R3 0 0 0 0 0 0 0 0 0
            v_uint8x16 z2 = v_pack_u(v2, v_setzero_s16()); // 0 B4 G4 R4 B5 G5 R5 0 0 0 0 0 0 0 0 0
            v_uint8x16 z3 = v_pack_u(v3, v_setzero_s16()); // 0 B6 G6 R6 B7 G7 R7 0 0 0 0 0 0 0 0 0

            // rotate and pack
            z0 = v_reinterpret_as_u8(v_reinterpret_as_u64(z0) >> 8) | v_reinterpret_as_u8(v_reinterpret_as_u64(z1) << 40);  // B0 G0 R0 B1 G1 R1 B2 G2 0 0 0 0 0 0 0 0
            z1 = v_reinterpret_as_u8(v_reinterpret_as_u64(z1) >> 24) | v_reinterpret_as_u8(v_reinterpret_as_u64(z2) << 24); // R2 B3 G3 R3 B4 G4 R4 B5 0 0 0 0 0 0 0 0
            z2 = v_reinterpret_as_u8(v_reinterpret_as_u64(z2) >> 40) | v_reinterpret_as_u8(v_reinterpret_as_u64(z3) << 8);  // G5 R6 B6 G6 R6 B7 G7 R7 0 0 0 0 0 0 0 0

            // store on memory
            v_store_low(dst + x, z0);
            v_store_low(dst + x + cWidth, z1);
            v_store_low(dst + x + cWidth * 2, z2);
        }

        for( ; x < len * nChannels; x += nChannels )
        {
            int v0 = src[x], v1 = src[x+1], v2 = src[x+2];
            uchar t0 = saturate_cast<uchar>((m00*v0 + m01*v1 + m02*v2 + m03)>>BITS);
            uchar t1 = saturate_cast<uchar>((m10*v0 + m11*v1 + m12*v2 + m13)>>BITS);
            uchar t2 = saturate_cast<uchar>((m20*v0 + m21*v1 + m22*v2 + m23)>>BITS);
            dst[x] = t0; dst[x+1] = t1; dst[x+2] = t2;
        }
        return;
    }
#endif

    transform_(src, dst, m, len, scn, dcn);
}

static void
transform_16u( const ushort* src, ushort* dst, const float* m, int len, int scn, int dcn )
{
#if CV_SIMD128 && !defined(__aarch64__)
    if( hasSIMD128() && scn == 3 && dcn == 3 )
    {
        const int nChannels = 3;
        const int cWidth = v_float32x4::nlanes;
        v_int16x8 delta = v_int16x8(0, -32768, -32768, -32768, -32768, -32768, -32768, 0);
        v_float32x4 m0, m1, m2, m3;
        load3x3Matrix(m, m0, m1, m2, m3);
        m3 -= v_float32x4(32768.f, 32768.f, 32768.f, 0.f);

        int x = 0;
        for( ; x <= (len - cWidth) * nChannels; x += cWidth * nChannels )
        {
            // load 4 pixels
            v_uint16x8 v0_16 = v_load(src + x);              // b0 g0 r0 b1 g1 r1 b2 g2
            v_uint16x8 v2_16 = v_load_low(src + x + cWidth * 2); // r2 b3 g3 r3 ?  ?  ?  ?

            // expand to 4 vectors
            v_uint32x4 v0_32, v1_32, v2_32, v3_32, dummy_32;
            v_expand(v_rotate_right<3>(v0_16), v1_32, dummy_32);         // b1 g1 r1
            v_expand(v_rotate_right<1>(v2_16), v3_32, dummy_32);         // b3 g3 r3
            v_expand(v_rotate_right<6>(v0_16, v2_16), v2_32, dummy_32); // b2 g2 r2
            v_expand(v0_16, v0_32, dummy_32);                            // b0 g0 r0

            // convert to float32x4
            v_float32x4 x0 = v_cvt_f32(v_reinterpret_as_s32(v0_32)); // b0 g0 r0
            v_float32x4 x1 = v_cvt_f32(v_reinterpret_as_s32(v1_32)); // b1 g1 r1
            v_float32x4 x2 = v_cvt_f32(v_reinterpret_as_s32(v2_32)); // b2 g2 r2
            v_float32x4 x3 = v_cvt_f32(v_reinterpret_as_s32(v3_32)); // b3 g3 r3

            // multiply and convert back to int32x4
            v_int32x4 y0, y1, y2, y3;
            y0 = v_round(v_matmuladd(x0, m0, m1, m2, m3)); // B0 G0 R0
            y1 = v_round(v_matmuladd(x1, m0, m1, m2, m3)); // B1 G1 R1
            y2 = v_round(v_matmuladd(x2, m0, m1, m2, m3)); // B2 G2 R2
            y3 = v_round(v_matmuladd(x3, m0, m1, m2, m3)); // B3 G3 R3

            // narrow down to int16x8
            v_int16x8 v0 = v_add_wrap(v_pack(v_rotate_left<1>(y0), y1), delta); // 0 B0 G0 R0 B1 G1 R1 0
            v_int16x8 v2 = v_add_wrap(v_pack(v_rotate_left<1>(y2), y3), delta); // 0 B2 G2 R2 B3 G3 R3 0

            // rotate and pack
            v0 = v_rotate_right<1>(v0) | v_rotate_left<5>(v2); // B0 G0 R0 B1 G1 R1 B2 G2
            v2 = v_rotate_right<3>(v2);                        // R2 B3 G3 R3 0  0  0  0

            // store 4 pixels
            v_store(dst + x, v_reinterpret_as_u16(v0));
            v_store_low(dst + x + cWidth * 2, v_reinterpret_as_u16(v2));
        }

        for( ; x < len * nChannels; x += nChannels )
        {
            float v0 = src[x], v1 = src[x + 1], v2 = src[x + 2];
            ushort t0 = saturate_cast<ushort>(m[0] * v0 + m[1] * v1 + m[2] * v2 + m[3]);
            ushort t1 = saturate_cast<ushort>(m[4] * v0 + m[5] * v1 + m[6] * v2 + m[7]);
            ushort t2 = saturate_cast<ushort>(m[8] * v0 + m[9] * v1 + m[10] * v2 + m[11]);
            dst[x] = t0; dst[x + 1] = t1; dst[x + 2] = t2;
        }
        return;
    }
#endif

    transform_(src, dst, m, len, scn, dcn);
}

static void
transform_32f( const float* src, float* dst, const float* m, int len, int scn, int dcn )
{
#if CV_SIMD128 && !defined(__aarch64__)
    if( hasSIMD128() )
    {
        int x = 0;
        if( scn == 3 && dcn == 3 )
        {
            const int cWidth = 3;
            v_float32x4 m0, m1, m2, m3;
            load3x3Matrix(m, m0, m1, m2, m3);

            for( ; x < (len - 1)*cWidth; x += cWidth )
            {
                v_float32x4 x0 = v_load(src + x);
                v_float32x4 y0 = v_matmuladd(x0, m0, m1, m2, m3);
                v_store_low(dst + x, y0);
                dst[x + 2] = v_combine_high(y0, y0).get0();
            }

            for( ; x < len*cWidth; x += cWidth )
            {
                float v0 = src[x], v1 = src[x+1], v2 = src[x+2];
                float t0 = saturate_cast<float>(m[0]*v0 + m[1]*v1 + m[2]*v2 + m[3]);
                float t1 = saturate_cast<float>(m[4]*v0 + m[5]*v1 + m[6]*v2 + m[7]);
                float t2 = saturate_cast<float>(m[8]*v0 + m[9]*v1 + m[10]*v2 + m[11]);
                dst[x] = t0; dst[x+1] = t1; dst[x+2] = t2;
            }
            return;
        }

        if( scn == 4 && dcn == 4 )
        {
            const int cWidth = 4;
            v_float32x4 m0 = v_float32x4(m[0], m[5], m[10], m[15]);
            v_float32x4 m1 = v_float32x4(m[1], m[6], m[11], m[16]);
            v_float32x4 m2 = v_float32x4(m[2], m[7], m[12], m[17]);
            v_float32x4 m3 = v_float32x4(m[3], m[8], m[13], m[18]);
            v_float32x4 m4 = v_float32x4(m[4], m[9], m[14], m[19]);

            for( ; x < len*cWidth; x += cWidth )
            {
                v_float32x4 x0 = v_load(src + x);
                v_float32x4 y0 = v_matmul(x0, m0, m1, m2, m3) + m4;
                v_store(dst + x, y0);
            }
            return;
        }
    }
#endif

    transform_(src, dst, m, len, scn, dcn);
}


static void
transform_8s(const schar* src, schar* dst, const float* m, int len, int scn, int dcn)
{
    transform_(src, dst, m, len, scn, dcn);
}

static void
transform_16s(const short* src, short* dst, const float* m, int len, int scn, int dcn)
{
    transform_(src, dst, m, len, scn, dcn);
}

static void
transform_32s(const int* src, int* dst, const double* m, int len, int scn, int dcn)
{
    transform_(src, dst, m, len, scn, dcn);
}

static void
transform_64f(const double* src, double* dst, const double* m, int len, int scn, int dcn)
{
    transform_(src, dst, m, len, scn, dcn);
}

template<typename T, typename WT> static void
diagtransform_( const T* src, T* dst, const WT* m, int len, int cn, int )
{
    int x;

    if( cn == 2 )
    {
        for( x = 0; x < len*2; x += 2 )
        {
            T t0 = saturate_cast<T>(m[0]*src[x] + m[2]);
            T t1 = saturate_cast<T>(m[4]*src[x+1] + m[5]);
            dst[x] = t0; dst[x+1] = t1;
        }
    }
    else if( cn == 3 )
    {
        for( x = 0; x < len*3; x += 3 )
        {
            T t0 = saturate_cast<T>(m[0]*src[x] + m[3]);
            T t1 = saturate_cast<T>(m[5]*src[x+1] + m[7]);
            T t2 = saturate_cast<T>(m[10]*src[x+2] + m[11]);
            dst[x] = t0; dst[x+1] = t1; dst[x+2] = t2;
        }
    }
    else if( cn == 4 )
    {
        for( x = 0; x < len*4; x += 4 )
        {
            T t0 = saturate_cast<T>(m[0]*src[x] + m[4]);
            T t1 = saturate_cast<T>(m[6]*src[x+1] + m[9]);
            dst[x] = t0; dst[x+1] = t1;
            t0 = saturate_cast<T>(m[12]*src[x+2] + m[14]);
            t1 = saturate_cast<T>(m[18]*src[x+3] + m[19]);
            dst[x+2] = t0; dst[x+3] = t1;
        }
    }
    else
    {
        for( x = 0; x < len; x++, src += cn, dst += cn )
        {
            const WT* _m = m;
            for( int j = 0; j < cn; j++, _m += cn + 1 )
                dst[j] = saturate_cast<T>(src[j]*_m[j] + _m[cn]);
        }
    }
}

static void
diagtransform_8u(const uchar* src, uchar* dst, const float* m, int len, int scn, int dcn)
{
    diagtransform_(src, dst, m, len, scn, dcn);
}

static void
diagtransform_8s(const schar* src, schar* dst, const float* m, int len, int scn, int dcn)
{
    diagtransform_(src, dst, m, len, scn, dcn);
}

static void
diagtransform_16u(const ushort* src, ushort* dst, const float* m, int len, int scn, int dcn)
{
    diagtransform_(src, dst, m, len, scn, dcn);
}

static void
diagtransform_16s(const short* src, short* dst, const float* m, int len, int scn, int dcn)
{
    diagtransform_(src, dst, m, len, scn, dcn);
}

static void
diagtransform_32s(const int* src, int* dst, const double* m, int len, int scn, int dcn)
{
    diagtransform_(src, dst, m, len, scn, dcn);
}

static void
diagtransform_32f(const float* src, float* dst, const float* m, int len, int scn, int dcn)
{
    diagtransform_(src, dst, m, len, scn, dcn);
}

static void
diagtransform_64f(const double* src, double* dst, const double* m, int len, int scn, int dcn)
{
    diagtransform_(src, dst, m, len, scn, dcn);
}


typedef void (*TransformFunc)( const uchar* src, uchar* dst, const uchar* m, int, int, int );

static TransformFunc getTransformFunc(int depth)
{
    static TransformFunc transformTab[] =
    {
        (TransformFunc)transform_8u, (TransformFunc)transform_8s, (TransformFunc)transform_16u,
        (TransformFunc)transform_16s, (TransformFunc)transform_32s, (TransformFunc)transform_32f,
        (TransformFunc)transform_64f, 0
    };

    return transformTab[depth];
}

static TransformFunc getDiagTransformFunc(int depth)
{
    static TransformFunc diagTransformTab[] =
    {
        (TransformFunc)diagtransform_8u, (TransformFunc)diagtransform_8s, (TransformFunc)diagtransform_16u,
        (TransformFunc)diagtransform_16s, (TransformFunc)diagtransform_32s, (TransformFunc)diagtransform_32f,
        (TransformFunc)diagtransform_64f, 0
    };

    return diagTransformTab[depth];
}

}

void cv::transform( InputArray _src, OutputArray _dst, InputArray _mtx )
{
    CV_INSTRUMENT_REGION()

    Mat src = _src.getMat(), m = _mtx.getMat();
    int depth = src.depth(), scn = src.channels(), dcn = m.rows;
    CV_Assert( scn == m.cols || scn + 1 == m.cols );
    bool isDiag = false;

    _dst.create( src.size(), CV_MAKETYPE(depth, dcn) );
    Mat dst = _dst.getMat();

    int mtype = depth == CV_32S || depth == CV_64F ? CV_64F : CV_32F;
    AutoBuffer<double> _mbuf;
    double* mbuf;

    if( !m.isContinuous() || m.type() != mtype || m.cols != scn + 1 )
    {
        _mbuf.allocate(dcn*(scn+1));
        mbuf = _mbuf.data();
        Mat tmp(dcn, scn+1, mtype, mbuf);
        memset(tmp.ptr(), 0, tmp.total()*tmp.elemSize());
        if( m.cols == scn+1 )
            m.convertTo(tmp, mtype);
        else
        {
            Mat tmppart = tmp.colRange(0, m.cols);
            m.convertTo(tmppart, mtype);
        }
        m = tmp;
    }
    else
        mbuf = m.ptr<double>();

    if( scn == dcn )
    {
        int i, j;
        double eps = mtype == CV_32F ? FLT_EPSILON : DBL_EPSILON;

        if( scn == 1 )
        {
            double alpha, beta;
            if( mtype == CV_32F )
                alpha = m.at<float>(0), beta = m.at<float>(1);
            else
                alpha = m.at<double>(0), beta = m.at<double>(1);
            src.convertTo(dst, dst.type(), alpha, beta);
            return;
        }

        for( i = 0, isDiag = true; isDiag && i < scn; i++ )
        {
            for( j = 0; isDiag && j < scn; j++ )
            {
                double v = mtype == CV_32F ? m.at<float>(i, j) : m.at<double>(i, j);
                if( i != j && fabs(v) > eps )
                    isDiag = false;
            }
        }
    }

    TransformFunc func = isDiag ? getDiagTransformFunc(depth): getTransformFunc(depth);
    CV_Assert( func != 0 );

    const Mat* arrays[] = {&src, &dst, 0};
<<<<<<< HEAD
    uchar* ptrs[2]{};
=======
    uchar* ptrs[2] = {};
>>>>>>> 351ee2e3
    NAryMatIterator it(arrays, ptrs);
    size_t i, total = it.size;

    for( i = 0; i < it.nplanes; i++, ++it )
        func( ptrs[0], ptrs[1], (uchar*)mbuf, (int)total, scn, dcn );
}

/****************************************************************************************\
*                                  Perspective Transform                                 *
\****************************************************************************************/

namespace cv
{

template<typename T> static void
perspectiveTransform_( const T* src, T* dst, const double* m, int len, int scn, int dcn )
{
    const double eps = FLT_EPSILON;
    int i;

    if( scn == 2 && dcn == 2 )
    {
        for( i = 0; i < len*2; i += 2 )
        {
            T x = src[i], y = src[i + 1];
            double w = x*m[6] + y*m[7] + m[8];

            if( fabs(w) > eps )
            {
                w = 1./w;
                dst[i] = (T)((x*m[0] + y*m[1] + m[2])*w);
                dst[i+1] = (T)((x*m[3] + y*m[4] + m[5])*w);
            }
            else
                dst[i] = dst[i+1] = (T)0;
        }
    }
    else if( scn == 3 && dcn == 3 )
    {
        for( i = 0; i < len*3; i += 3 )
        {
            T x = src[i], y = src[i + 1], z = src[i + 2];
            double w = x*m[12] + y*m[13] + z*m[14] + m[15];

            if( fabs(w) > eps )
            {
                w = 1./w;
                dst[i] = (T)((x*m[0] + y*m[1] + z*m[2] + m[3]) * w);
                dst[i+1] = (T)((x*m[4] + y*m[5] + z*m[6] + m[7]) * w);
                dst[i+2] = (T)((x*m[8] + y*m[9] + z*m[10] + m[11]) * w);
            }
            else
                dst[i] = dst[i+1] = dst[i+2] = (T)0;
        }
    }
    else if( scn == 3 && dcn == 2 )
    {
        for( i = 0; i < len; i++, src += 3, dst += 2 )
        {
            T x = src[0], y = src[1], z = src[2];
            double w = x*m[8] + y*m[9] + z*m[10] + m[11];

            if( fabs(w) > eps )
            {
                w = 1./w;
                dst[0] = (T)((x*m[0] + y*m[1] + z*m[2] + m[3])*w);
                dst[1] = (T)((x*m[4] + y*m[5] + z*m[6] + m[7])*w);
            }
            else
                dst[0] = dst[1] = (T)0;
        }
    }
    else
    {
        for( i = 0; i < len; i++, src += scn, dst += dcn )
        {
            const double* _m = m + dcn*(scn + 1);
            double w = _m[scn];
            int j, k;
            for( k = 0; k < scn; k++ )
                w += _m[k]*src[k];
            if( fabs(w) > eps )
            {
                _m = m;
                for( j = 0; j < dcn; j++, _m += scn + 1 )
                {
                    double s = _m[scn];
                    for( k = 0; k < scn; k++ )
                        s += _m[k]*src[k];
                    dst[j] = (T)(s*w);
                }
            }
            else
                for( j = 0; j < dcn; j++ )
                    dst[j] = 0;
        }
    }
}


static void
perspectiveTransform_32f(const float* src, float* dst, const double* m, int len, int scn, int dcn)
{
    perspectiveTransform_(src, dst, m, len, scn, dcn);
}

static void
perspectiveTransform_64f(const double* src, double* dst, const double* m, int len, int scn, int dcn)
{
    perspectiveTransform_(src, dst, m, len, scn, dcn);
}

}

void cv::perspectiveTransform( InputArray _src, OutputArray _dst, InputArray _mtx )
{
    CV_INSTRUMENT_REGION()

    Mat src = _src.getMat(), m = _mtx.getMat();
    int depth = src.depth(), scn = src.channels(), dcn = m.rows-1;
    CV_Assert( scn + 1 == m.cols );
    CV_Assert( depth == CV_32F || depth == CV_64F );

    _dst.create( src.size(), CV_MAKETYPE(depth, dcn) );
    Mat dst = _dst.getMat();

    const int mtype = CV_64F;
    AutoBuffer<double> _mbuf;
    double* mbuf = m.ptr<double>();

    if( !m.isContinuous() || m.type() != mtype )
    {
        _mbuf.allocate((dcn+1)*(scn+1));
        mbuf = _mbuf.data();
        Mat tmp(dcn+1, scn+1, mtype, mbuf);
        m.convertTo(tmp, mtype);
        m = tmp;
    }

    TransformFunc func = depth == CV_32F ?
        (TransformFunc)perspectiveTransform_32f :
        (TransformFunc)perspectiveTransform_64f;
    CV_Assert( func != 0 );

    const Mat* arrays[] = {&src, &dst, 0};
<<<<<<< HEAD
    uchar* ptrs[2]{};
=======
    uchar* ptrs[2] = {};
>>>>>>> 351ee2e3
    NAryMatIterator it(arrays, ptrs);
    size_t i, total = it.size;

    for( i = 0; i < it.nplanes; i++, ++it )
        func( ptrs[0], ptrs[1], (uchar*)mbuf, (int)total, scn, dcn );
}

/****************************************************************************************\
*                                       ScaleAdd                                         *
\****************************************************************************************/

namespace cv
{

static void scaleAdd_32f(const float* src1, const float* src2, float* dst,
                         int len, float* _alpha)
{
    float alpha = *_alpha;
    int i = 0;
#if CV_SIMD128
    if (hasSIMD128())
    {
        v_float32x4 v_alpha = v_setall_f32(alpha);
        const int cWidth = v_float32x4::nlanes;
        for (; i <= len - cWidth; i += cWidth)
        {
            v_float32x4 v_src1 = v_load(src1 + i);
            v_float32x4 v_src2 = v_load(src2 + i);
            v_store(dst + i, (v_src1 * v_alpha) + v_src2);
        }
    }
#endif
    for (; i < len; i++)
        dst[i] = src1[i] * alpha + src2[i];
}


static void scaleAdd_64f(const double* src1, const double* src2, double* dst,
                         int len, double* _alpha)
{
    double alpha = *_alpha;
    int i = 0;
#if CV_SIMD128_64F
    if (hasSIMD128())
    {
        v_float64x2 a2 = v_setall_f64(alpha);
        const int cWidth = v_float64x2::nlanes;
        for (; i <= len - cWidth * 2; i += cWidth * 2)
        {
            v_float64x2 x0, x1, y0, y1, t0, t1;
            x0 = v_load(src1 + i); x1 = v_load(src1 + i + cWidth);
            y0 = v_load(src2 + i); y1 = v_load(src2 + i + cWidth);
            t0 = x0 * a2 + y0;
            t1 = x1 * a2 + y1;
            v_store(dst + i, t0);
            v_store(dst + i + cWidth, t1);
        }
    }
#endif
    for (; i < len; i++)
        dst[i] = src1[i] * alpha + src2[i];
}

typedef void (*ScaleAddFunc)(const uchar* src1, const uchar* src2, uchar* dst, int len, const void* alpha);

#ifdef HAVE_OPENCL

static bool ocl_scaleAdd( InputArray _src1, double alpha, InputArray _src2, OutputArray _dst, int type )
{
    const ocl::Device & d = ocl::Device::getDefault();

    bool doubleSupport = d.doubleFPConfig() > 0;
    Size size = _src1.size();
    int depth = CV_MAT_DEPTH(type);
    if ( (!doubleSupport && depth == CV_64F) || size != _src2.size() )
        return false;

    _dst.create(size, type);
    int cn = CV_MAT_CN(type), wdepth = std::max(depth, CV_32F);
    int kercn = ocl::predictOptimalVectorWidthMax(_src1, _src2, _dst),
        rowsPerWI = d.isIntel() ? 4 : 1;

    char cvt[2][50];
    ocl::Kernel k("KF", ocl::core::arithm_oclsrc,
                  format("-D OP_SCALE_ADD -D BINARY_OP -D dstT=%s -D workT=%s -D convertToWT1=%s"
                         " -D srcT1=dstT -D srcT2=dstT -D convertToDT=%s -D workT1=%s"
                         " -D wdepth=%d%s -D rowsPerWI=%d",
                         ocl::typeToStr(CV_MAKE_TYPE(depth, kercn)),
                         ocl::typeToStr(CV_MAKE_TYPE(wdepth, kercn)),
                         ocl::convertTypeStr(depth, wdepth, kercn, cvt[0]),
                         ocl::convertTypeStr(wdepth, depth, kercn, cvt[1]),
                         ocl::typeToStr(wdepth), wdepth,
                         doubleSupport ? " -D DOUBLE_SUPPORT" : "", rowsPerWI));
    if (k.empty())
        return false;

    UMat src1 = _src1.getUMat(), src2 = _src2.getUMat(), dst = _dst.getUMat();

    ocl::KernelArg src1arg = ocl::KernelArg::ReadOnlyNoSize(src1),
            src2arg = ocl::KernelArg::ReadOnlyNoSize(src2),
            dstarg = ocl::KernelArg::WriteOnly(dst, cn, kercn);

    if (wdepth == CV_32F)
        k.args(src1arg, src2arg, dstarg, (float)alpha);
    else
        k.args(src1arg, src2arg, dstarg, alpha);

    size_t globalsize[2] = { (size_t)dst.cols * cn / kercn, ((size_t)dst.rows + rowsPerWI - 1) / rowsPerWI };
    return k.run(2, globalsize, NULL, false);
}

#endif

}

void cv::scaleAdd( InputArray _src1, double alpha, InputArray _src2, OutputArray _dst )
{
    CV_INSTRUMENT_REGION()

    int type = _src1.type(), depth = CV_MAT_DEPTH(type), cn = CV_MAT_CN(type);
    CV_Assert( type == _src2.type() );

    CV_OCL_RUN(_src1.dims() <= 2 && _src2.dims() <= 2 && _dst.isUMat(),
            ocl_scaleAdd(_src1, alpha, _src2, _dst, type))

    if( depth < CV_32F )
    {
        addWeighted(_src1, alpha, _src2, 1, 0, _dst, depth);
        return;
    }

    Mat src1 = _src1.getMat(), src2 = _src2.getMat();
    CV_Assert(src1.size == src2.size);

    _dst.create(src1.dims, src1.size, type);
    Mat dst = _dst.getMat();

    float falpha = (float)alpha;
    void* palpha = depth == CV_32F ? (void*)&falpha : (void*)&alpha;

    ScaleAddFunc func = depth == CV_32F ? (ScaleAddFunc)scaleAdd_32f : (ScaleAddFunc)scaleAdd_64f;

    if (src1.isContinuous() && src2.isContinuous() && dst.isContinuous())
    {
        size_t len = src1.total()*cn;
        func(src1.ptr(), src2.ptr(), dst.ptr(), (int)len, palpha);
        return;
    }

    const Mat* arrays[] = {&src1, &src2, &dst, 0};
<<<<<<< HEAD
    uchar* ptrs[3]{};
=======
    uchar* ptrs[3] = {};
>>>>>>> 351ee2e3
    NAryMatIterator it(arrays, ptrs);
    size_t i, len = it.size*cn;

    for( i = 0; i < it.nplanes; i++, ++it )
        func( ptrs[0], ptrs[1], ptrs[2], (int)len, palpha );
}

/****************************************************************************************\
*                                 Covariation Matrix                                     *
\****************************************************************************************/

void cv::calcCovarMatrix( const Mat* data, int nsamples, Mat& covar, Mat& _mean, int flags, int ctype )
{
    CV_INSTRUMENT_REGION()

    CV_Assert_N( data, nsamples > 0 );
    Size size = data[0].size();
    int sz = size.width * size.height, esz = (int)data[0].elemSize();
    int type = data[0].type();
    Mat mean;
    ctype = std::max(std::max(CV_MAT_DEPTH(ctype >= 0 ? ctype : type), _mean.depth()), CV_32F);

    if( (flags & CV_COVAR_USE_AVG) != 0 )
    {
        CV_Assert( _mean.size() == size );
        if( _mean.isContinuous() && _mean.type() == ctype )
            mean = _mean.reshape(1, 1);
        else
        {
            _mean.convertTo(mean, ctype);
            mean = mean.reshape(1, 1);
        }
    }

    Mat _data(nsamples, sz, type);

    for( int i = 0; i < nsamples; i++ )
    {
        CV_Assert_N( data[i].size() == size, data[i].type() == type );
        if( data[i].isContinuous() )
            memcpy( _data.ptr(i), data[i].ptr(), sz*esz );
        else
        {
            Mat dataRow(size.height, size.width, type, _data.ptr(i));
            data[i].copyTo(dataRow);
        }
    }

    calcCovarMatrix( _data, covar, mean, (flags & ~(CV_COVAR_ROWS|CV_COVAR_COLS)) | CV_COVAR_ROWS, ctype );
    if( (flags & CV_COVAR_USE_AVG) == 0 )
        _mean = mean.reshape(1, size.height);
}

void cv::calcCovarMatrix( InputArray _src, OutputArray _covar, InputOutputArray _mean, int flags, int ctype )
{
    CV_INSTRUMENT_REGION()

    if(_src.kind() == _InputArray::STD_VECTOR_MAT || _src.kind() == _InputArray::STD_ARRAY_MAT)
    {
        std::vector<cv::Mat> src;
        _src.getMatVector(src);

        CV_Assert( src.size() > 0 );

        Size size = src[0].size();
        int type = src[0].type();

        ctype = std::max(std::max(CV_MAT_DEPTH(ctype >= 0 ? ctype : type), _mean.depth()), CV_32F);

        Mat _data(static_cast<int>(src.size()), size.area(), type);

        int i = 0;
        for(std::vector<cv::Mat>::iterator each = src.begin(); each != src.end(); ++each, ++i )
        {
            CV_Assert_N( (*each).size() == size, (*each).type() == type );
            Mat dataRow(size.height, size.width, type, _data.ptr(i));
            (*each).copyTo(dataRow);
        }

        Mat mean;
        if( (flags & CV_COVAR_USE_AVG) != 0 )
        {
            CV_Assert( _mean.size() == size );

            if( mean.type() != ctype )
            {
                mean = _mean.getMat();
                _mean.create(mean.size(), ctype);
                Mat tmp = _mean.getMat();
                mean.convertTo(tmp, ctype);
                mean = tmp;
            }

            mean = _mean.getMat().reshape(1, 1);
        }

        calcCovarMatrix( _data, _covar, mean, (flags & ~(CV_COVAR_ROWS|CV_COVAR_COLS)) | CV_COVAR_ROWS, ctype );

        if( (flags & CV_COVAR_USE_AVG) == 0 )
        {
            mean = mean.reshape(1, size.height);
            mean.copyTo(_mean);
        }
        return;
    }

    Mat data = _src.getMat(), mean;
    CV_Assert( ((flags & CV_COVAR_ROWS) != 0) ^ ((flags & CV_COVAR_COLS) != 0) );
    bool takeRows = (flags & CV_COVAR_ROWS) != 0;
    int type = data.type();
    int nsamples = takeRows ? data.rows : data.cols;
    CV_Assert( nsamples > 0 );
    Size size = takeRows ? Size(data.cols, 1) : Size(1, data.rows);

    if( (flags & CV_COVAR_USE_AVG) != 0 )
    {
        mean = _mean.getMat();
        ctype = std::max(std::max(CV_MAT_DEPTH(ctype >= 0 ? ctype : type), mean.depth()), CV_32F);
        CV_Assert( mean.size() == size );
        if( mean.type() != ctype )
        {
            _mean.create(mean.size(), ctype);
            Mat tmp = _mean.getMat();
            mean.convertTo(tmp, ctype);
            mean = tmp;
        }
    }
    else
    {
        ctype = std::max(CV_MAT_DEPTH(ctype >= 0 ? ctype : type), CV_32F);
        reduce( _src, _mean, takeRows ? 0 : 1, CV_REDUCE_AVG, ctype );
        mean = _mean.getMat();
    }

    mulTransposed( data, _covar, ((flags & CV_COVAR_NORMAL) == 0) ^ takeRows,
        mean, (flags & CV_COVAR_SCALE) != 0 ? 1./nsamples : 1, ctype );
}

/****************************************************************************************\
*                                        Mahalanobis                                     *
\****************************************************************************************/

double cv::Mahalanobis( InputArray _v1, InputArray _v2, InputArray _icovar )
{
    CV_INSTRUMENT_REGION()

    Mat v1 = _v1.getMat(), v2 = _v2.getMat(), icovar = _icovar.getMat();
    int type = v1.type(), depth = v1.depth();
    Size sz = v1.size();
    int i, j, len = sz.width*sz.height*v1.channels();
    AutoBuffer<double> buf(len);
    double result = 0;

    CV_Assert_N( type == v2.type(), type == icovar.type(),
        sz == v2.size(), len == icovar.rows && len == icovar.cols );

    sz.width *= v1.channels();
    if( v1.isContinuous() && v2.isContinuous() )
    {
        sz.width *= sz.height;
        sz.height = 1;
    }

    if( depth == CV_32F )
    {
        const float* src1 = v1.ptr<float>();
        const float* src2 = v2.ptr<float>();
        size_t step1 = v1.step/sizeof(src1[0]);
        size_t step2 = v2.step/sizeof(src2[0]);
        double* diff = buf.data();
        const float* mat = icovar.ptr<float>();
        size_t matstep = icovar.step/sizeof(mat[0]);

        for( ; sz.height--; src1 += step1, src2 += step2, diff += sz.width )
        {
            for( i = 0; i < sz.width; i++ )
                diff[i] = src1[i] - src2[i];
        }

        diff = buf.data();
        for( i = 0; i < len; i++, mat += matstep )
        {
            double row_sum = 0;
            j = 0;
             #if CV_ENABLE_UNROLLED
            for(; j <= len - 4; j += 4 )
                row_sum += diff[j]*mat[j] + diff[j+1]*mat[j+1] +
                           diff[j+2]*mat[j+2] + diff[j+3]*mat[j+3];
            #endif
            for( ; j < len; j++ )
                row_sum += diff[j]*mat[j];
            result += row_sum * diff[i];
        }
    }
    else if( depth == CV_64F )
    {
        const double* src1 = v1.ptr<double>();
        const double* src2 = v2.ptr<double>();
        size_t step1 = v1.step/sizeof(src1[0]);
        size_t step2 = v2.step/sizeof(src2[0]);
        double* diff = buf.data();
        const double* mat = icovar.ptr<double>();
        size_t matstep = icovar.step/sizeof(mat[0]);

        for( ; sz.height--; src1 += step1, src2 += step2, diff += sz.width )
        {
            for( i = 0; i < sz.width; i++ )
                diff[i] = src1[i] - src2[i];
        }

        diff = buf.data();
        for( i = 0; i < len; i++, mat += matstep )
        {
            double row_sum = 0;
            j = 0;
             #if CV_ENABLE_UNROLLED
            for(; j <= len - 4; j += 4 )
                row_sum += diff[j]*mat[j] + diff[j+1]*mat[j+1] +
                           diff[j+2]*mat[j+2] + diff[j+3]*mat[j+3];
            #endif
            for( ; j < len; j++ )
                row_sum += diff[j]*mat[j];
            result += row_sum * diff[i];
        }
    }
    else
        CV_Error( CV_StsUnsupportedFormat, "" );

    return std::sqrt(result);
}

/****************************************************************************************\
*                                        MulTransposed                                   *
\****************************************************************************************/

namespace cv
{

template<typename sT, typename dT> static void
MulTransposedR( const Mat& srcmat, Mat& dstmat, const Mat& deltamat, double scale )
{
    int i, j, k;
    const sT* src = srcmat.ptr<sT>();
    dT* dst = dstmat.ptr<dT>();
    const dT* delta = deltamat.ptr<dT>();
    size_t srcstep = srcmat.step/sizeof(src[0]);
    size_t dststep = dstmat.step/sizeof(dst[0]);
    size_t deltastep = deltamat.rows > 1 ? deltamat.step/sizeof(delta[0]) : 0;
    int delta_cols = deltamat.cols;
    Size size = srcmat.size();
    dT* tdst = dst;
    dT* col_buf = 0;
    dT* delta_buf = 0;
    int buf_size = size.height*sizeof(dT);
    AutoBuffer<uchar> buf;

    if( delta && delta_cols < size.width )
    {
        assert( delta_cols == 1 );
        buf_size *= 5;
    }
    buf.allocate(buf_size);
    col_buf = (dT*)buf.data();

    if( delta && delta_cols < size.width )
    {
        delta_buf = col_buf + size.height;
        for( i = 0; i < size.height; i++ )
            delta_buf[i*4] = delta_buf[i*4+1] =
                delta_buf[i*4+2] = delta_buf[i*4+3] = delta[i*deltastep];
        delta = delta_buf;
        deltastep = deltastep ? 4 : 0;
    }

    if( !delta )
        for( i = 0; i < size.width; i++, tdst += dststep )
        {
            for( k = 0; k < size.height; k++ )
                col_buf[k] = src[k*srcstep+i];

            for( j = i; j <= size.width - 4; j += 4 )
            {
                double s0 = 0, s1 = 0, s2 = 0, s3 = 0;
                const sT *tsrc = src + j;

                for( k = 0; k < size.height; k++, tsrc += srcstep )
                {
                    double a = col_buf[k];
                    s0 += a * tsrc[0];
                    s1 += a * tsrc[1];
                    s2 += a * tsrc[2];
                    s3 += a * tsrc[3];
                }

                tdst[j] = (dT)(s0*scale);
                tdst[j+1] = (dT)(s1*scale);
                tdst[j+2] = (dT)(s2*scale);
                tdst[j+3] = (dT)(s3*scale);
            }

            for( ; j < size.width; j++ )
            {
                double s0 = 0;
                const sT *tsrc = src + j;

                for( k = 0; k < size.height; k++, tsrc += srcstep )
                    s0 += (double)col_buf[k] * tsrc[0];

                tdst[j] = (dT)(s0*scale);
            }
        }
    else
        for( i = 0; i < size.width; i++, tdst += dststep )
        {
            if( !delta_buf )
                for( k = 0; k < size.height; k++ )
                    col_buf[k] = src[k*srcstep+i] - delta[k*deltastep+i];
            else
                for( k = 0; k < size.height; k++ )
                    col_buf[k] = src[k*srcstep+i] - delta_buf[k*deltastep];

            for( j = i; j <= size.width - 4; j += 4 )
            {
                double s0 = 0, s1 = 0, s2 = 0, s3 = 0;
                const sT *tsrc = src + j;
                const dT *d = delta_buf ? delta_buf : delta + j;

                for( k = 0; k < size.height; k++, tsrc+=srcstep, d+=deltastep )
                {
                    double a = col_buf[k];
                    s0 += a * (tsrc[0] - d[0]);
                    s1 += a * (tsrc[1] - d[1]);
                    s2 += a * (tsrc[2] - d[2]);
                    s3 += a * (tsrc[3] - d[3]);
                }

                tdst[j] = (dT)(s0*scale);
                tdst[j+1] = (dT)(s1*scale);
                tdst[j+2] = (dT)(s2*scale);
                tdst[j+3] = (dT)(s3*scale);
            }

            for( ; j < size.width; j++ )
            {
                double s0 = 0;
                const sT *tsrc = src + j;
                const dT *d = delta_buf ? delta_buf : delta + j;

                for( k = 0; k < size.height; k++, tsrc+=srcstep, d+=deltastep )
                    s0 += (double)col_buf[k] * (tsrc[0] - d[0]);

                tdst[j] = (dT)(s0*scale);
            }
        }
}


template<typename sT, typename dT> static void
MulTransposedL( const Mat& srcmat, Mat& dstmat, const Mat& deltamat, double scale )
{
    int i, j, k;
    const sT* src = srcmat.ptr<sT>();
    dT* dst = dstmat.ptr<dT>();
    const dT* delta = deltamat.ptr<dT>();
    size_t srcstep = srcmat.step/sizeof(src[0]);
    size_t dststep = dstmat.step/sizeof(dst[0]);
    size_t deltastep = deltamat.rows > 1 ? deltamat.step/sizeof(delta[0]) : 0;
    int delta_cols = deltamat.cols;
    Size size = srcmat.size();
    dT* tdst = dst;

    if( !delta )
        for( i = 0; i < size.height; i++, tdst += dststep )
            for( j = i; j < size.height; j++ )
            {
                double s = 0;
                const sT *tsrc1 = src + i*srcstep;
                const sT *tsrc2 = src + j*srcstep;

                for( k = 0; k <= size.width - 4; k += 4 )
                    s += (double)tsrc1[k]*tsrc2[k] + (double)tsrc1[k+1]*tsrc2[k+1] +
                         (double)tsrc1[k+2]*tsrc2[k+2] + (double)tsrc1[k+3]*tsrc2[k+3];
                for( ; k < size.width; k++ )
                    s += (double)tsrc1[k] * tsrc2[k];
                tdst[j] = (dT)(s*scale);
            }
    else
    {
        dT delta_buf[4];
        int delta_shift = delta_cols == size.width ? 4 : 0;
        AutoBuffer<uchar> buf(size.width*sizeof(dT));
        dT* row_buf = (dT*)buf.data();

        for( i = 0; i < size.height; i++, tdst += dststep )
        {
            const sT *tsrc1 = src + i*srcstep;
            const dT *tdelta1 = delta + i*deltastep;

            if( delta_cols < size.width )
                for( k = 0; k < size.width; k++ )
                    row_buf[k] = tsrc1[k] - tdelta1[0];
            else
                for( k = 0; k < size.width; k++ )
                    row_buf[k] = tsrc1[k] - tdelta1[k];

            for( j = i; j < size.height; j++ )
            {
                double s = 0;
                const sT *tsrc2 = src + j*srcstep;
                const dT *tdelta2 = delta + j*deltastep;
                if( delta_cols < size.width )
                {
                    delta_buf[0] = delta_buf[1] =
                        delta_buf[2] = delta_buf[3] = tdelta2[0];
                    tdelta2 = delta_buf;
                }
                for( k = 0; k <= size.width-4; k += 4, tdelta2 += delta_shift )
                    s += (double)row_buf[k]*(tsrc2[k] - tdelta2[0]) +
                         (double)row_buf[k+1]*(tsrc2[k+1] - tdelta2[1]) +
                         (double)row_buf[k+2]*(tsrc2[k+2] - tdelta2[2]) +
                         (double)row_buf[k+3]*(tsrc2[k+3] - tdelta2[3]);
                for( ; k < size.width; k++, tdelta2++ )
                    s += (double)row_buf[k]*(tsrc2[k] - tdelta2[0]);
                tdst[j] = (dT)(s*scale);
            }
        }
    }
}

typedef void (*MulTransposedFunc)(const Mat& src, Mat& dst, const Mat& delta, double scale);

}

void cv::mulTransposed( InputArray _src, OutputArray _dst, bool ata,
                        InputArray _delta, double scale, int dtype )
{
    CV_INSTRUMENT_REGION()

    Mat src = _src.getMat(), delta = _delta.getMat();
    const int gemm_level = 100; // boundary above which GEMM is faster.
    int stype = src.type();
    dtype = std::max(std::max(CV_MAT_DEPTH(dtype >= 0 ? dtype : stype), delta.depth()), CV_32F);
    CV_Assert( src.channels() == 1 );

    if( !delta.empty() )
    {
        CV_Assert_N( delta.channels() == 1,
            (delta.rows == src.rows || delta.rows == 1),
            (delta.cols == src.cols || delta.cols == 1));
        if( delta.type() != dtype )
            delta.convertTo(delta, dtype);
    }

    int dsize = ata ? src.cols : src.rows;
    _dst.create( dsize, dsize, dtype );
    Mat dst = _dst.getMat();

    if( src.data == dst.data || (stype == dtype &&
        (dst.cols >= gemm_level && dst.rows >= gemm_level &&
         src.cols >= gemm_level && src.rows >= gemm_level)))
    {
        Mat src2;
        const Mat* tsrc = &src;
        if( !delta.empty() )
        {
            if( delta.size() == src.size() )
                subtract( src, delta, src2 );
            else
            {
                repeat(delta, src.rows/delta.rows, src.cols/delta.cols, src2);
                subtract( src, src2, src2 );
            }
            tsrc = &src2;
        }
        gemm( *tsrc, *tsrc, scale, Mat(), 0, dst, ata ? GEMM_1_T : GEMM_2_T );
    }
    else
    {
        MulTransposedFunc func = 0;
        if(stype == CV_8U && dtype == CV_32F)
        {
            if(ata)
                func = MulTransposedR<uchar,float>;
            else
                func = MulTransposedL<uchar,float>;
        }
        else if(stype == CV_8U && dtype == CV_64F)
        {
            if(ata)
                func = MulTransposedR<uchar,double>;
            else
                func = MulTransposedL<uchar,double>;
        }
        else if(stype == CV_16U && dtype == CV_32F)
        {
            if(ata)
                func = MulTransposedR<ushort,float>;
            else
                func = MulTransposedL<ushort,float>;
        }
        else if(stype == CV_16U && dtype == CV_64F)
        {
            if(ata)
                func = MulTransposedR<ushort,double>;
            else
                func = MulTransposedL<ushort,double>;
        }
        else if(stype == CV_16S && dtype == CV_32F)
        {
            if(ata)
                func = MulTransposedR<short,float>;
            else
                func = MulTransposedL<short,float>;
        }
        else if(stype == CV_16S && dtype == CV_64F)
        {
            if(ata)
                func = MulTransposedR<short,double>;
            else
                func = MulTransposedL<short,double>;
        }
        else if(stype == CV_32F && dtype == CV_32F)
        {
            if(ata)
                func = MulTransposedR<float,float>;
            else
                func = MulTransposedL<float,float>;
        }
        else if(stype == CV_32F && dtype == CV_64F)
        {
            if(ata)
                func = MulTransposedR<float,double>;
            else
                func = MulTransposedL<float,double>;
        }
        else if(stype == CV_64F && dtype == CV_64F)
        {
            if(ata)
                func = MulTransposedR<double,double>;
            else
                func = MulTransposedL<double,double>;
        }
        if( !func )
            CV_Error( CV_StsUnsupportedFormat, "" );

        func( src, dst, delta, scale );
        completeSymm( dst, false );
    }
}

/****************************************************************************************\
*                                      Dot Product                                       *
\****************************************************************************************/

namespace cv
{

template<typename T> double
dotProd_(const T* src1, const T* src2, int len)
{
    int i = 0;
    double result = 0;

    #if CV_ENABLE_UNROLLED
    for( ; i <= len - 4; i += 4 )
        result += (double)src1[i]*src2[i] + (double)src1[i+1]*src2[i+1] +
            (double)src1[i+2]*src2[i+2] + (double)src1[i+3]*src2[i+3];
    #endif
    for( ; i < len; i++ )
        result += (double)src1[i]*src2[i];

    return result;
}


static double dotProd_8u(const uchar* src1, const uchar* src2, int len)
{
    double r = 0;
#if ARITHM_USE_IPP
    CV_IPP_RUN(IPP_VERSION_X100 > 201800 || cv::ipp::getIppTopFeatures() != ippCPUID_SSE42, CV_INSTRUMENT_FUN_IPP(ippiDotProd_8u64f_C1R, src1, len*sizeof(uchar), src2, len*sizeof(uchar), ippiSize(len, 1), &r) >= 0, r);
#endif
    int i = 0;

#if CV_SIMD128
    if (hasSIMD128())
    {
        int len0 = len & -8, blockSize0 = (1 << 15), blockSize;

        while (i < len0)
        {
            blockSize = std::min(len0 - i, blockSize0);
            v_int32x4 v_sum = v_setzero_s32();
            const int cWidth = v_uint16x8::nlanes;

            int j = 0;
            for (; j <= blockSize - cWidth * 2; j += cWidth * 2)
            {
                v_uint16x8 v_src10, v_src20, v_src11, v_src21;
                v_expand(v_load(src1 + j), v_src10, v_src11);
                v_expand(v_load(src2 + j), v_src20, v_src21);

                v_sum += v_dotprod(v_reinterpret_as_s16(v_src10), v_reinterpret_as_s16(v_src20));
                v_sum += v_dotprod(v_reinterpret_as_s16(v_src11), v_reinterpret_as_s16(v_src21));
            }

            for (; j <= blockSize - cWidth; j += cWidth)
            {
                v_int16x8 v_src10 = v_reinterpret_as_s16(v_load_expand(src1 + j));
                v_int16x8 v_src20 = v_reinterpret_as_s16(v_load_expand(src2 + j));

                v_sum += v_dotprod(v_src10, v_src20);
            }
            r += (double)v_reduce_sum(v_sum);

            src1 += blockSize;
            src2 += blockSize;
            i += blockSize;
        }
    }
#elif CV_NEON
    if( cv::checkHardwareSupport(CV_CPU_NEON) )
    {
        int len0 = len & -8, blockSize0 = (1 << 15), blockSize;
        uint32x4_t v_zero = vdupq_n_u32(0u);
        CV_DECL_ALIGNED(16) uint buf[4];

        while( i < len0 )
        {
            blockSize = std::min(len0 - i, blockSize0);
            uint32x4_t v_sum = v_zero;

            int j = 0;
            for( ; j <= blockSize - 16; j += 16 )
            {
                uint8x16_t v_src1 = vld1q_u8(src1 + j), v_src2 = vld1q_u8(src2 + j);

                uint16x8_t v_src10 = vmovl_u8(vget_low_u8(v_src1)), v_src20 = vmovl_u8(vget_low_u8(v_src2));
                v_sum = vmlal_u16(v_sum, vget_low_u16(v_src10), vget_low_u16(v_src20));
                v_sum = vmlal_u16(v_sum, vget_high_u16(v_src10), vget_high_u16(v_src20));

                v_src10 = vmovl_u8(vget_high_u8(v_src1));
                v_src20 = vmovl_u8(vget_high_u8(v_src2));
                v_sum = vmlal_u16(v_sum, vget_low_u16(v_src10), vget_low_u16(v_src20));
                v_sum = vmlal_u16(v_sum, vget_high_u16(v_src10), vget_high_u16(v_src20));
            }

            for( ; j <= blockSize - 8; j += 8 )
            {
                uint16x8_t v_src1 = vmovl_u8(vld1_u8(src1 + j)), v_src2 = vmovl_u8(vld1_u8(src2 + j));
                v_sum = vmlal_u16(v_sum, vget_low_u16(v_src1), vget_low_u16(v_src2));
                v_sum = vmlal_u16(v_sum, vget_high_u16(v_src1), vget_high_u16(v_src2));
            }

            vst1q_u32(buf, v_sum);
            r += buf[0] + buf[1] + buf[2] + buf[3];

            src1 += blockSize;
            src2 += blockSize;
            i += blockSize;
        }
    }
#endif
    return r + dotProd_(src1, src2, len - i);
}


static double dotProd_8s(const schar* src1, const schar* src2, int len)
{
    double r = 0.0;
    int i = 0;

#if CV_SIMD128
    if (hasSIMD128())
    {
        int len0 = len & -8, blockSize0 = (1 << 14), blockSize;

        while (i < len0)
        {
            blockSize = std::min(len0 - i, blockSize0);
            v_int32x4 v_sum = v_setzero_s32();
            const int cWidth = v_int16x8::nlanes;

            int j = 0;
            for (; j <= blockSize - cWidth * 2; j += cWidth * 2)
            {
                v_int16x8 v_src10, v_src20, v_src11, v_src21;
                v_expand(v_load(src1 + j), v_src10, v_src11);
                v_expand(v_load(src2 + j), v_src20, v_src21);

                v_sum += v_dotprod(v_src10, v_src20);
                v_sum += v_dotprod(v_src11, v_src21);
            }

            for (; j <= blockSize - cWidth; j += cWidth)
            {
                v_int16x8 v_src10 = v_load_expand(src1 + j);
                v_int16x8 v_src20 = v_load_expand(src2 + j);

                v_sum += v_dotprod(v_src10, v_src20);
            }
            r += (double)v_reduce_sum(v_sum);

            src1 += blockSize;
            src2 += blockSize;
            i += blockSize;
        }
    }
#elif CV_NEON
    if( cv::checkHardwareSupport(CV_CPU_NEON) )
    {
        int len0 = len & -8, blockSize0 = (1 << 14), blockSize;
        int32x4_t v_zero = vdupq_n_s32(0);
        CV_DECL_ALIGNED(16) int buf[4];

        while( i < len0 )
        {
            blockSize = std::min(len0 - i, blockSize0);
            int32x4_t v_sum = v_zero;

            int j = 0;
            for( ; j <= blockSize - 16; j += 16 )
            {
                int8x16_t v_src1 = vld1q_s8(src1 + j), v_src2 = vld1q_s8(src2 + j);

                int16x8_t v_src10 = vmovl_s8(vget_low_s8(v_src1)), v_src20 = vmovl_s8(vget_low_s8(v_src2));
                v_sum = vmlal_s16(v_sum, vget_low_s16(v_src10), vget_low_s16(v_src20));
                v_sum = vmlal_s16(v_sum, vget_high_s16(v_src10), vget_high_s16(v_src20));

                v_src10 = vmovl_s8(vget_high_s8(v_src1));
                v_src20 = vmovl_s8(vget_high_s8(v_src2));
                v_sum = vmlal_s16(v_sum, vget_low_s16(v_src10), vget_low_s16(v_src20));
                v_sum = vmlal_s16(v_sum, vget_high_s16(v_src10), vget_high_s16(v_src20));
            }

            for( ; j <= blockSize - 8; j += 8 )
            {
                int16x8_t v_src1 = vmovl_s8(vld1_s8(src1 + j)), v_src2 = vmovl_s8(vld1_s8(src2 + j));
                v_sum = vmlal_s16(v_sum, vget_low_s16(v_src1), vget_low_s16(v_src2));
                v_sum = vmlal_s16(v_sum, vget_high_s16(v_src1), vget_high_s16(v_src2));
            }

            vst1q_s32(buf, v_sum);
            r += buf[0] + buf[1] + buf[2] + buf[3];

            src1 += blockSize;
            src2 += blockSize;
            i += blockSize;
        }
    }
#endif

    return r + dotProd_(src1, src2, len - i);
}

static double dotProd_16u(const ushort* src1, const ushort* src2, int len)
{
#if ARITHM_USE_IPP
    double r = 0;
    CV_IPP_RUN_FAST(CV_INSTRUMENT_FUN_IPP(ippiDotProd_16u64f_C1R, src1, len*sizeof(ushort), src2, len*sizeof(ushort), ippiSize(len, 1), &r) >= 0, r);
#endif
    return dotProd_(src1, src2, len);
}

static double dotProd_16s(const short* src1, const short* src2, int len)
{
#if ARITHM_USE_IPP && (IPP_VERSION_X100 != 900) // bug in IPP 9.0.0
    double r = 0;
    CV_IPP_RUN_FAST(CV_INSTRUMENT_FUN_IPP(ippiDotProd_16s64f_C1R, src1, len*sizeof(short), src2, len*sizeof(short), ippiSize(len, 1), &r) >= 0, r);
#endif
    return dotProd_(src1, src2, len);
}

static double dotProd_32s(const int* src1, const int* src2, int len)
{
#if ARITHM_USE_IPP
    double r = 0;
    CV_IPP_RUN_FAST(CV_INSTRUMENT_FUN_IPP(ippiDotProd_32s64f_C1R, src1, len*sizeof(int), src2, len*sizeof(int), ippiSize(len, 1), &r) >= 0, r);
#endif
    return dotProd_(src1, src2, len);
}

static double dotProd_32f(const float* src1, const float* src2, int len)
{
    double r = 0.0;

#if ARITHM_USE_IPP
    CV_IPP_RUN_FAST(CV_INSTRUMENT_FUN_IPP(ippiDotProd_32f64f_C1R, src1, len*sizeof(float), src2, len*sizeof(float), ippiSize(len, 1), &r, ippAlgHintFast) >= 0, r);
#endif
    int i = 0;

#if CV_SIMD128
    if (hasSIMD128())
    {
        int len0 = len & -4, blockSize0 = (1 << 13), blockSize;

        while (i < len0)
        {
            blockSize = std::min(len0 - i, blockSize0);
            v_float32x4 v_sum = v_setzero_f32();

            int j = 0;
            int cWidth = v_float32x4::nlanes;
            for (; j <= blockSize - cWidth; j += cWidth)
                v_sum = v_muladd(v_load(src1 + j), v_load(src2 + j), v_sum);

            r += v_reduce_sum(v_sum);

            src1 += blockSize;
            src2 += blockSize;
            i += blockSize;
        }
    }
#endif
    return r + dotProd_(src1, src2, len - i);
}

static double dotProd_64f(const double* src1, const double* src2, int len)
{
#if ARITHM_USE_IPP
    double r = 0;
    CV_IPP_RUN_FAST(CV_INSTRUMENT_FUN_IPP(ippsDotProd_64f, src1, src2, len, &r) >= 0, r);
#endif

    return dotProd_(src1, src2, len);
}


typedef double (*DotProdFunc)(const uchar* src1, const uchar* src2, int len);

static DotProdFunc getDotProdFunc(int depth)
{
    static DotProdFunc dotProdTab[] =
    {
        (DotProdFunc)GET_OPTIMIZED(dotProd_8u), (DotProdFunc)GET_OPTIMIZED(dotProd_8s),
        (DotProdFunc)dotProd_16u, (DotProdFunc)dotProd_16s,
        (DotProdFunc)dotProd_32s, (DotProdFunc)GET_OPTIMIZED(dotProd_32f),
        (DotProdFunc)dotProd_64f, 0
    };

    return dotProdTab[depth];
}

double Mat::dot(InputArray _mat) const
{
    CV_INSTRUMENT_REGION()

    Mat mat = _mat.getMat();
    int cn = channels();
    DotProdFunc func = getDotProdFunc(depth());
    CV_Assert_N( mat.type() == type(), mat.size == size, func != 0 );

    if( isContinuous() && mat.isContinuous() )
    {
        size_t len = total()*cn;
        if( len == (size_t)(int)len )
            return func(data, mat.data, (int)len);
    }

    const Mat* arrays[] = {this, &mat, 0};
<<<<<<< HEAD
    uchar* ptrs[2]{};
=======
    uchar* ptrs[2] = {};
>>>>>>> 351ee2e3
    NAryMatIterator it(arrays, ptrs);
    int len = (int)(it.size*cn);
    double r = 0;

    for( size_t i = 0; i < it.nplanes; i++, ++it )
        r += func( ptrs[0], ptrs[1], len );

    return r;
}

}

/****************************************************************************************\
*                                    Earlier API                                         *
\****************************************************************************************/

CV_IMPL void cvGEMM( const CvArr* Aarr, const CvArr* Barr, double alpha,
                     const CvArr* Carr, double beta, CvArr* Darr, int flags )
{
    cv::Mat A = cv::cvarrToMat(Aarr), B = cv::cvarrToMat(Barr);
    cv::Mat C, D = cv::cvarrToMat(Darr);

    if( Carr )
        C = cv::cvarrToMat(Carr);

    CV_Assert_N( (D.rows == ((flags & CV_GEMM_A_T) == 0 ? A.rows : A.cols)),
               (D.cols == ((flags & CV_GEMM_B_T) == 0 ? B.cols : B.rows)),
               D.type() == A.type() );

    gemm( A, B, alpha, C, beta, D, flags );
}


CV_IMPL void
cvTransform( const CvArr* srcarr, CvArr* dstarr,
             const CvMat* transmat, const CvMat* shiftvec )
{
    cv::Mat m = cv::cvarrToMat(transmat), src = cv::cvarrToMat(srcarr), dst = cv::cvarrToMat(dstarr);

    if( shiftvec )
    {
        cv::Mat v = cv::cvarrToMat(shiftvec).reshape(1,m.rows),
            _m(m.rows, m.cols + 1, m.type()), m1 = _m.colRange(0,m.cols), v1 = _m.col(m.cols);
        m.convertTo(m1, m1.type());
        v.convertTo(v1, v1.type());
        m = _m;
    }

    CV_Assert_N( dst.depth() == src.depth(), dst.channels() == m.rows );
    cv::transform( src, dst, m );
}


CV_IMPL void
cvPerspectiveTransform( const CvArr* srcarr, CvArr* dstarr, const CvMat* mat )
{
    cv::Mat m = cv::cvarrToMat(mat), src = cv::cvarrToMat(srcarr), dst = cv::cvarrToMat(dstarr);

    CV_Assert_N( dst.type() == src.type(), dst.channels() == m.rows-1 );
    cv::perspectiveTransform( src, dst, m );
}


CV_IMPL void cvScaleAdd( const CvArr* srcarr1, CvScalar scale,
                         const CvArr* srcarr2, CvArr* dstarr )
{
    cv::Mat src1 = cv::cvarrToMat(srcarr1), dst = cv::cvarrToMat(dstarr);

    CV_Assert_N( src1.size == dst.size, src1.type() == dst.type() );
    cv::scaleAdd( src1, scale.val[0], cv::cvarrToMat(srcarr2), dst );
}


CV_IMPL void
cvCalcCovarMatrix( const CvArr** vecarr, int count,
                   CvArr* covarr, CvArr* avgarr, int flags )
{
    cv::Mat cov0 = cv::cvarrToMat(covarr), cov = cov0, mean0, mean;
    CV_Assert_N( vecarr != 0, count >= 1 );

    if( avgarr )
        mean = mean0 = cv::cvarrToMat(avgarr);

    if( (flags & CV_COVAR_COLS) != 0 || (flags & CV_COVAR_ROWS) != 0 )
    {

        cv::Mat data = cv::cvarrToMat(vecarr[0]);
        cv::calcCovarMatrix( data, cov, mean, flags, cov.type() );
    }
    else
    {
        std::vector<cv::Mat> data(count);
        for( int i = 0; i < count; i++ )
            data[i] = cv::cvarrToMat(vecarr[i]);
        cv::calcCovarMatrix( &data[0], count, cov, mean, flags, cov.type() );
    }

    if( mean.data != mean0.data && mean0.data )
        mean.convertTo(mean0, mean0.type());

    if( cov.data != cov0.data )
        cov.convertTo(cov0, cov0.type());
}


CV_IMPL double
cvMahalanobis( const CvArr* srcAarr, const CvArr* srcBarr, const CvArr* matarr )
{
    return cv::Mahalanobis(cv::cvarrToMat(srcAarr),
        cv::cvarrToMat(srcBarr), cv::cvarrToMat(matarr));
}

CV_IMPL void
cvMulTransposed( const CvArr* srcarr, CvArr* dstarr,
                 int order, const CvArr* deltaarr, double scale )
{
    cv::Mat src = cv::cvarrToMat(srcarr), dst0 = cv::cvarrToMat(dstarr), dst = dst0, delta;
    if( deltaarr )
        delta = cv::cvarrToMat(deltaarr);
    cv::mulTransposed( src, dst, order != 0, delta, scale, dst.type());
    if( dst.data != dst0.data )
        dst.convertTo(dst0, dst0.type());
}

CV_IMPL double cvDotProduct( const CvArr* srcAarr, const CvArr* srcBarr )
{
    return cv::cvarrToMat(srcAarr).dot(cv::cvarrToMat(srcBarr));
}


CV_IMPL void
cvCalcPCA( const CvArr* data_arr, CvArr* avg_arr, CvArr* eigenvals, CvArr* eigenvects, int flags )
{
    cv::Mat data = cv::cvarrToMat(data_arr), mean0 = cv::cvarrToMat(avg_arr);
    cv::Mat evals0 = cv::cvarrToMat(eigenvals), evects0 = cv::cvarrToMat(eigenvects);
    cv::Mat mean = mean0, evals = evals0, evects = evects0;

    cv::PCA pca;
    pca.mean = mean;
    pca.eigenvalues = evals;
    pca.eigenvectors = evects;

    pca(data, (flags & CV_PCA_USE_AVG) ? mean : cv::Mat(),
        flags, !evals.empty() ? evals.rows + evals.cols - 1 : 0);

    if( pca.mean.size() == mean.size() )
        pca.mean.convertTo( mean, mean.type() );
    else
    {
        cv::Mat temp; pca.mean.convertTo( temp, mean.type() );
        transpose( temp, mean );
    }

    evals = pca.eigenvalues;
    evects = pca.eigenvectors;
    int ecount0 = evals0.cols + evals0.rows - 1;
    int ecount = evals.cols + evals.rows - 1;

    CV_Assert_N( (evals0.cols == 1 || evals0.rows == 1),
                ecount0 <= ecount,
                evects0.cols == evects.cols,
                evects0.rows == ecount0 );

    cv::Mat temp = evals0;
    if( evals.rows == 1 )
        evals.colRange(0, ecount0).convertTo(temp, evals0.type());
    else
        evals.rowRange(0, ecount0).convertTo(temp, evals0.type());
    if( temp.data != evals0.data )
        transpose(temp, evals0);
    evects.rowRange(0, ecount0).convertTo( evects0, evects0.type() );

    // otherwise some datatype's or size's were incorrect, so the output arrays have been reallocated
    CV_Assert( mean0.data == mean.data );
}


CV_IMPL void
cvProjectPCA( const CvArr* data_arr, const CvArr* avg_arr,
              const CvArr* eigenvects, CvArr* result_arr )
{
    cv::Mat data = cv::cvarrToMat(data_arr), mean = cv::cvarrToMat(avg_arr);
    cv::Mat evects = cv::cvarrToMat(eigenvects), dst0 = cv::cvarrToMat(result_arr), dst = dst0;

    cv::PCA pca;
    pca.mean = mean;
    int n;
    if( mean.rows == 1 )
    {
        CV_Assert_N(dst.cols <= evects.rows, dst.rows == data.rows);
        n = dst.cols;
    }
    else
    {
        CV_Assert_N(dst.rows <= evects.rows, dst.cols == data.cols);
        n = dst.rows;
    }
    pca.eigenvectors = evects.rowRange(0, n);

    cv::Mat result = pca.project(data);
    if( result.cols != dst.cols )
        result = result.reshape(1, 1);
    result.convertTo(dst, dst.type());

    CV_Assert(dst0.data == dst.data);
}


CV_IMPL void
cvBackProjectPCA( const CvArr* proj_arr, const CvArr* avg_arr,
                  const CvArr* eigenvects, CvArr* result_arr )
{
    cv::Mat data = cv::cvarrToMat(proj_arr), mean = cv::cvarrToMat(avg_arr);
    cv::Mat evects = cv::cvarrToMat(eigenvects), dst0 = cv::cvarrToMat(result_arr), dst = dst0;

    cv::PCA pca;
    pca.mean = mean;
    int n;
    if( mean.rows == 1 )
    {
        CV_Assert_N(data.cols <= evects.rows, dst.rows == data.rows);
        n = data.cols;
    }
    else
    {
        CV_Assert_N(data.rows <= evects.rows, dst.cols == data.cols);
        n = data.rows;
    }
    pca.eigenvectors = evects.rowRange(0, n);

    cv::Mat result = pca.backProject(data);
    result.convertTo(dst, dst.type());

    CV_Assert(dst0.data == dst.data);
}

/* End of file. */<|MERGE_RESOLUTION|>--- conflicted
+++ resolved
@@ -2144,11 +2144,7 @@
     CV_Assert( func != 0 );
 
     const Mat* arrays[] = {&src, &dst, 0};
-<<<<<<< HEAD
-    uchar* ptrs[2]{};
-=======
     uchar* ptrs[2] = {};
->>>>>>> 351ee2e3
     NAryMatIterator it(arrays, ptrs);
     size_t i, total = it.size;
 
@@ -2294,11 +2290,7 @@
     CV_Assert( func != 0 );
 
     const Mat* arrays[] = {&src, &dst, 0};
-<<<<<<< HEAD
-    uchar* ptrs[2]{};
-=======
     uchar* ptrs[2] = {};
->>>>>>> 351ee2e3
     NAryMatIterator it(arrays, ptrs);
     size_t i, total = it.size;
 
@@ -2449,11 +2441,7 @@
     }
 
     const Mat* arrays[] = {&src1, &src2, &dst, 0};
-<<<<<<< HEAD
-    uchar* ptrs[3]{};
-=======
     uchar* ptrs[3] = {};
->>>>>>> 351ee2e3
     NAryMatIterator it(arrays, ptrs);
     size_t i, len = it.size*cn;
 
@@ -3313,11 +3301,7 @@
     }
 
     const Mat* arrays[] = {this, &mat, 0};
-<<<<<<< HEAD
-    uchar* ptrs[2]{};
-=======
     uchar* ptrs[2] = {};
->>>>>>> 351ee2e3
     NAryMatIterator it(arrays, ptrs);
     int len = (int)(it.size*cn);
     double r = 0;
