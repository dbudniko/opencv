--- conflicted
+++ resolved
@@ -4457,31 +4457,27 @@
                   Ptr<Algorithm>& value, bool readOnly=false,
                   Ptr<Algorithm> (Algorithm::*getter)()=0,
                   void (Algorithm::*setter)(const Ptr<Algorithm>&)=0,
-<<<<<<< HEAD
                   const std::string& help=std::string());
-=======
-                  const string& help=string());
     void addParam(Algorithm& algo, const char* name,
                   float& value, bool readOnly=false,
                   float (Algorithm::*getter)()=0,
                   void (Algorithm::*setter)(float)=0,
-                  const string& help=string());
+                  const std::string& help=std::string());
     void addParam(Algorithm& algo, const char* name,
                   unsigned int& value, bool readOnly=false,
                   unsigned int (Algorithm::*getter)()=0,
                   void (Algorithm::*setter)(unsigned int)=0,
-                  const string& help=string());
+                  const std::string& help=std::string());
     void addParam(Algorithm& algo, const char* name,
                   uint64& value, bool readOnly=false,
                   uint64 (Algorithm::*getter)()=0,
                   void (Algorithm::*setter)(uint64)=0,
-                  const string& help=string());
+                  const std::string& help=std::string());
     void addParam(Algorithm& algo, const char* name,
                   uchar& value, bool readOnly=false,
                   uchar (Algorithm::*getter)()=0,
                   void (Algorithm::*setter)(uchar)=0,
-                  const string& help=string());
->>>>>>> 2be893a2
+                  const std::string& help=std::string());
     template<typename _Tp, typename _Base> void addParam(Algorithm& algo, const char* name,
                   Ptr<_Tp>& value, bool readOnly=false,
                   Ptr<_Tp> (Algorithm::*getter)()=0,
@@ -4501,11 +4497,7 @@
 
 struct CV_EXPORTS Param
 {
-<<<<<<< HEAD
-    enum { INT=0, BOOLEAN=1, REAL=2, STRING=3, MAT=4, MAT_VECTOR=5, ALGORITHM=6, FLOAT=7, UNSIGNED_INT=8, UINT64=9 };
-=======
-    enum { INT=0, BOOLEAN=1, REAL=2, STRING=3, MAT=4, MAT_VECTOR=5, ALGORITHM=6, FLOAT=7, UNSIGNED_INT=8, UINT64=9, SHORT=10, UCHAR=11 };
->>>>>>> 2be893a2
+    enum { INT=0, BOOLEAN=1, REAL=2, STRING=3, MAT=4, MAT_VECTOR=5, ALGORITHM=6, FLOAT=7, UNSIGNED_INT=8, UINT64=9, UCHAR=11 };
 
     Param();
     Param(int _type, bool _readonly, int _offset,
@@ -4612,7 +4604,7 @@
 
 class CV_EXPORTS CommandLineParser
 {
-public:
+    public:
     CommandLineParser(int argc, const char* const argv[], const std::string& keys);
     CommandLineParser(const CommandLineParser& parser);
     CommandLineParser& operator = (const CommandLineParser& parser);
@@ -4621,11 +4613,11 @@
 
     template <typename T>
     T get(const std::string& name, bool space_delete = true) const
-    {
+        {
         T val = T();
         getByName(name, space_delete, ParamType<T>::type, (void*)&val);
         return val;
-    }
+        }
 
     template <typename T>
     T get(int index, bool space_delete = true) const
