# Compilers:
# - CV_GCC - GNU compiler (CMAKE_CXX_COMPILER_ID STREQUAL "GNU")
# - CV_CLANG - Clang-compatible compiler (CMAKE_CXX_COMPILER_ID MATCHES "Clang" - Clang or AppleClang, see CMP0025)
# - CV_ICC - Intel compiler
# - MSVC - Microsoft Visual Compiler (CMake variable)
# - MINGW / CYGWIN / CMAKE_COMPILER_IS_MINGW / CMAKE_COMPILER_IS_CYGWIN (CMake original variables)
#
# CPU Platforms:
# - X86 / X86_64
# - ARM - ARM CPU, not defined for AArch64
# - AARCH64 - ARMv8+ (64-bit)
# - PPC64 / PPC64LE - PowerPC
# - MIPS
#
# OS:
# - WIN32 - Windows | MINGW
# - UNIX - Linux | MacOSX | ANDROID
# - ANDROID
# - IOS
# - APPLE - MacOSX | iOS
# ----------------------------------------------------------------------------

ocv_declare_removed_variables(MINGW64 MSVC64)
# do not use (CMake variables): CMAKE_CL_64

if(NOT DEFINED CV_GCC AND CMAKE_CXX_COMPILER_ID MATCHES "GNU")
  set(CV_GCC 1)
endif()
if(NOT DEFINED CV_CLANG AND CMAKE_CXX_COMPILER_ID MATCHES "Clang")  # Clang or AppleClang (see CMP0025)
  set(CV_CLANG 1)
  set(CMAKE_COMPILER_IS_CLANGCXX 1)  # TODO next release: remove this
  set(CMAKE_COMPILER_IS_CLANGCC 1)   # TODO next release: remove this
endif()

function(access_CMAKE_COMPILER_IS_CLANGCXX)
  if(NOT OPENCV_SUPPRESS_DEPRECATIONS)
    message(WARNING "DEPRECATED: CMAKE_COMPILER_IS_CLANGCXX support is deprecated in OpenCV.
    Consider using:
    - CV_GCC    # GCC
    - CV_CLANG  # Clang or AppleClang (see CMP0025)
")
  endif()
endfunction()
variable_watch(CMAKE_COMPILER_IS_CLANGCXX access_CMAKE_COMPILER_IS_CLANGCXX)
variable_watch(CMAKE_COMPILER_IS_CLANGCC access_CMAKE_COMPILER_IS_CLANGCXX)


# ----------------------------------------------------------------------------
# Detect Intel ICC compiler
# ----------------------------------------------------------------------------
if(UNIX)
  if(__ICL)
    set(CV_ICC   __ICL)
  elseif(__ICC)
    set(CV_ICC   __ICC)
  elseif(__ECL)
    set(CV_ICC   __ECL)
  elseif(__ECC)
    set(CV_ICC   __ECC)
  elseif(__INTEL_COMPILER)
    set(CV_ICC   __INTEL_COMPILER)
  elseif(CMAKE_C_COMPILER MATCHES "icc")
    set(CV_ICC   icc_matches_c_compiler)
  endif()
endif()

if(MSVC AND CMAKE_C_COMPILER MATCHES "icc|icl")
  set(CV_ICC   __INTEL_COMPILER_FOR_WINDOWS)
endif()

if(NOT DEFINED CMAKE_CXX_COMPILER_VERSION
    AND NOT OPENCV_SUPPRESS_MESSAGE_MISSING_COMPILER_VERSION)
  message(WARNING "OpenCV: Compiler version is not available: CMAKE_CXX_COMPILER_VERSION is not set")
endif()
if((NOT DEFINED CMAKE_SYSTEM_PROCESSOR OR CMAKE_SYSTEM_PROCESSOR STREQUAL "")
    AND NOT OPENCV_SUPPRESS_MESSAGE_MISSING_CMAKE_SYSTEM_PROCESSOR)
  message(WARNING "OpenCV: CMAKE_SYSTEM_PROCESSOR is not defined. Perhaps CMake toolchain is broken")
endif()
if(NOT DEFINED CMAKE_SIZEOF_VOID_P
    AND NOT OPENCV_SUPPRESS_MESSAGE_MISSING_CMAKE_SIZEOF_VOID_P)
  message(WARNING "OpenCV: CMAKE_SIZEOF_VOID_P is not defined. Perhaps CMake toolchain is broken")
endif()

message(STATUS "Detected processor: ${CMAKE_SYSTEM_PROCESSOR}")
if(OPENCV_SKIP_SYSTEM_PROCESSOR_DETECTION)
  # custom setup: required variables are passed through cache / CMake's command-line
elseif(CMAKE_SYSTEM_PROCESSOR MATCHES "amd64.*|x86_64.*|AMD64.*")
  set(X86_64 1)
elseif(CMAKE_SYSTEM_PROCESSOR MATCHES "i686.*|i386.*|x86.*")
  set(X86 1)
elseif(CMAKE_SYSTEM_PROCESSOR MATCHES "^(aarch64.*|AARCH64.*|arm64.*|ARM64.*)")
  set(AARCH64 1)
elseif(CMAKE_SYSTEM_PROCESSOR MATCHES "^(arm.*|ARM.*)")
  set(ARM 1)
elseif(CMAKE_SYSTEM_PROCESSOR MATCHES "^(powerpc|ppc)64le")
  set(PPC64LE 1)
elseif(CMAKE_SYSTEM_PROCESSOR MATCHES "^(powerpc|ppc)64")
  set(PPC64 1)
elseif(CMAKE_SYSTEM_PROCESSOR MATCHES "^(mips.*|MIPS.*)")
  set(MIPS 1)
else()
  if(NOT OPENCV_SUPPRESS_MESSAGE_UNRECOGNIZED_SYSTEM_PROCESSOR)
    message(WARNING "OpenCV: unrecognized target processor configuration")
  endif()
endif()

# Workaround for 32-bit operating systems on x86_64
if(CMAKE_SIZEOF_VOID_P EQUAL 4 AND X86_64
    AND NOT FORCE_X86_64  # deprecated (2019-12)
    AND NOT OPENCV_FORCE_X86_64
)
  message(STATUS "sizeof(void) = 4 on 64 bit processor. Assume 32-bit compilation mode")
  if(X86_64)
    unset(X86_64)
    set(X86 1)
  endif()
endif()
# Workaround for 32-bit operating systems on aarch64 processor
if(CMAKE_SIZEOF_VOID_P EQUAL 4 AND AARCH64
    AND NOT OPENCV_FORCE_AARCH64
)
  message(STATUS "sizeof(void) = 4 on 64 bit processor. Assume 32-bit compilation mode")
  if(AARCH64)
    unset(AARCH64)
    set(ARM 1)
  endif()
endif()


# Similar code exists in OpenCVConfig.cmake
if(NOT DEFINED OpenCV_STATIC)
  # look for global setting
  if(NOT DEFINED BUILD_SHARED_LIBS OR BUILD_SHARED_LIBS)
    set(OpenCV_STATIC OFF)
  else()
    set(OpenCV_STATIC ON)
  endif()
endif()

if(DEFINED OpenCV_ARCH AND DEFINED OpenCV_RUNTIME)
  # custom overridden values
elseif(MSVC)
  # see Modules/CMakeGenericSystem.cmake
  if("${CMAKE_GENERATOR}" MATCHES "(Win64|IA64)")
    set(OpenCV_ARCH "x64")
  elseif("${CMAKE_GENERATOR_PLATFORM}" MATCHES "ARM64")
    set(OpenCV_ARCH "ARM64")
  elseif("${CMAKE_GENERATOR}" MATCHES "ARM")
    set(OpenCV_ARCH "ARM")
  elseif("${CMAKE_SIZEOF_VOID_P}" STREQUAL "8")
    set(OpenCV_ARCH "x64")
  else()
    set(OpenCV_ARCH x86)
  endif()

  if(MSVC_VERSION EQUAL 1400)
    set(OpenCV_RUNTIME vc8)
  elseif(MSVC_VERSION EQUAL 1500)
    set(OpenCV_RUNTIME vc9)
  elseif(MSVC_VERSION EQUAL 1600)
    set(OpenCV_RUNTIME vc10)
  elseif(MSVC_VERSION EQUAL 1700)
    set(OpenCV_RUNTIME vc11)
  elseif(MSVC_VERSION EQUAL 1800)
    set(OpenCV_RUNTIME vc12)
  elseif(MSVC_VERSION EQUAL 1900)
    set(OpenCV_RUNTIME vc14)
  elseif(MSVC_VERSION MATCHES "^191[0-9]$")
    set(OpenCV_RUNTIME vc15)
  elseif(MSVC_VERSION MATCHES "^192[0-9]$")
    set(OpenCV_RUNTIME vc16)
  else()
    message(WARNING "OpenCV does not recognize MSVC_VERSION \"${MSVC_VERSION}\". Cannot set OpenCV_RUNTIME")
  endif()
elseif(MINGW)
  set(OpenCV_RUNTIME mingw)

  if(CMAKE_SYSTEM_PROCESSOR MATCHES "amd64.*|x86_64.*|AMD64.*")
    set(OpenCV_ARCH x64)
  else()
    set(OpenCV_ARCH x86)
  endif()
endif()

# Fix handling of duplicated files in the same static library:
# https://public.kitware.com/Bug/view.php?id=14874
if(CMAKE_VERSION VERSION_LESS "3.1")
  foreach(var CMAKE_C_ARCHIVE_APPEND CMAKE_CXX_ARCHIVE_APPEND)
    if(${var} MATCHES "^<CMAKE_AR> r")
      string(REPLACE "<CMAKE_AR> r" "<CMAKE_AR> q" ${var} "${${var}}")
    endif()
  endforeach()
endif()

if(NOT OPENCV_SKIP_CMAKE_CXX_STANDARD)
  ocv_update(CMAKE_CXX_STANDARD 11)
  ocv_update(CMAKE_CXX_STANDARD_REQUIRED TRUE)
  ocv_update(CMAKE_CXX_EXTENSIONS OFF) # use -std=c++11 instead of -std=gnu++11
  if(CMAKE_CXX11_COMPILE_FEATURES)
    set(HAVE_CXX11 ON)
  endif()
endif()
if(NOT HAVE_CXX11)
  ocv_check_compiler_flag(CXX "" HAVE_CXX11 "${OpenCV_SOURCE_DIR}/cmake/checks/cxx11.cpp")
  if(NOT HAVE_CXX11)
    ocv_check_compiler_flag(CXX "-std=c++11" HAVE_STD_CXX11 "${OpenCV_SOURCE_DIR}/cmake/checks/cxx11.cpp")
    if(HAVE_STD_CXX11)
      set(CMAKE_CXX_FLAGS "${CMAKE_CXX_FLAGS} -std=c++11")
      set(HAVE_CXX11 ON)
    endif()
  endif()
endif()

<<<<<<< HEAD
if(NOT HAVE_CXX11)
  message(FATAL_ERROR "OpenCV 4.x requires C++11")
endif()

if((HAVE_CXX11
=======
set(__OPENCV_ENABLE_ATOMIC_LONG_LONG OFF)
if(HAVE_CXX11 AND (X86 OR X86_64))
  set(__OPENCV_ENABLE_ATOMIC_LONG_LONG ON)
endif()
option(OPENCV_ENABLE_ATOMIC_LONG_LONG "Enable C++ compiler support for atomic<long long>" ${__OPENCV_ENABLE_ATOMIC_LONG_LONG})

if((HAVE_CXX11 AND OPENCV_ENABLE_ATOMIC_LONG_LONG
>>>>>>> 1d7bfcc9
        AND NOT MSVC
        AND NOT (X86 OR X86_64)
    AND NOT OPENCV_SKIP_LIBATOMIC_COMPILER_CHECK)
    OR OPENCV_FORCE_LIBATOMIC_COMPILER_CHECK
)
  ocv_check_compiler_flag(CXX "" HAVE_CXX_ATOMICS_WITHOUT_LIB "${OpenCV_SOURCE_DIR}/cmake/checks/atomic_check.cpp")
  if(NOT HAVE_CXX_ATOMICS_WITHOUT_LIB)
    list(APPEND CMAKE_REQUIRED_LIBRARIES atomic)
    ocv_check_compiler_flag(CXX "" HAVE_CXX_ATOMICS_WITH_LIB "${OpenCV_SOURCE_DIR}/cmake/checks/atomic_check.cpp")
    if(HAVE_CXX_ATOMICS_WITH_LIB)
      set(HAVE_ATOMIC_LONG_LONG ON)
      list(APPEND OPENCV_LINKER_LIBS atomic)
    else()
      message(STATUS "Compiler doesn't support std::atomic<long long>")
    endif()
  else()
    set(HAVE_ATOMIC_LONG_LONG ON)
  endif()
else(HAVE_CXX11 AND OPENCV_ENABLE_ATOMIC_LONG_LONG)
  set(HAVE_ATOMIC_LONG_LONG ${OPENCV_ENABLE_ATOMIC_LONG_LONG})
endif()<|MERGE_RESOLUTION|>--- conflicted
+++ resolved
@@ -211,13 +211,10 @@
   endif()
 endif()
 
-<<<<<<< HEAD
 if(NOT HAVE_CXX11)
   message(FATAL_ERROR "OpenCV 4.x requires C++11")
 endif()
 
-if((HAVE_CXX11
-=======
 set(__OPENCV_ENABLE_ATOMIC_LONG_LONG OFF)
 if(HAVE_CXX11 AND (X86 OR X86_64))
   set(__OPENCV_ENABLE_ATOMIC_LONG_LONG ON)
@@ -225,7 +222,6 @@
 option(OPENCV_ENABLE_ATOMIC_LONG_LONG "Enable C++ compiler support for atomic<long long>" ${__OPENCV_ENABLE_ATOMIC_LONG_LONG})
 
 if((HAVE_CXX11 AND OPENCV_ENABLE_ATOMIC_LONG_LONG
->>>>>>> 1d7bfcc9
         AND NOT MSVC
         AND NOT (X86 OR X86_64)
     AND NOT OPENCV_SKIP_LIBATOMIC_COMPILER_CHECK)
